// Copyright 2023 RisingWave Labs
//
// Licensed under the Apache License, Version 2.0 (the "License");
// you may not use this file except in compliance with the License.
// You may obtain a copy of the License at
//
//     http://www.apache.org/licenses/LICENSE-2.0
//
// Unless required by applicable law or agreed to in writing, software
// distributed under the License is distributed on an "AS IS" BASIS,
// WITHOUT WARRANTIES OR CONDITIONS OF ANY KIND, either express or implied.
// See the License for the specific language governing permissions and
// limitations under the License.

use std::collections::HashMap;
use std::sync::Arc;

use futures::future::try_join_all;
use futures::stream::pending;
use futures::StreamExt;
use futures_async_stream::try_stream;
use itertools::Itertools;
use risingwave_common::catalog::ColumnId;
use risingwave_common::error::ErrorCode::ConnectorError;
use risingwave_common::error::{internal_error, Result, RwError};
use risingwave_common::util::select_all;
use risingwave_connector::dispatch_source_prop;
use risingwave_connector::parser::{CommonParserConfig, ParserConfig, SpecificParserConfig};
<<<<<<< HEAD
use risingwave_connector::sink::encoder::SerTo;
use risingwave_connector::source::filesystem::{FsPage, FsPageItem, S3SplitEnumerator};
use risingwave_connector::source::{
    create_split_reader, BoxSourceWithStateStream, BoxTryStream, Column, ConnectorProperties,
    ConnectorState, FsFilterCtrlCtx, FsFilterCtrlCtxRef, FsListInner, SourceColumnDesc,
    SourceContext, SourceEnumeratorContext, SplitEnumerator, SplitReader,
=======
use risingwave_connector::source::filesystem::s3_v2::lister::S3SourceLister;
use risingwave_connector::source::filesystem::{FsPage, FsSplit};
use risingwave_connector::source::filesystem::s3_v2::reader::S3SourceReader;
use risingwave_connector::source::{
    create_split_reader, BoxSourceWithStateStream, BoxTryStream, Column, ConnectorProperties,
    ConnectorState, SourceColumnDesc, SourceContext, SourceLister, SourceReader, SplitReader,
>>>>>>> 04d10102
};
use tokio::time::{Duration, MissedTickBehavior};
use tokio::{select, time};

#[derive(Clone, Debug)]
pub struct ConnectorSource {
    pub config: ConnectorProperties,
    pub columns: Vec<SourceColumnDesc>,
    pub parser_config: SpecificParserConfig,
    pub connector_message_buffer_size: usize,
}

#[derive(Clone, Debug)]
pub struct FsListCtrlContext {
    pub interval: Duration,
    pub last_tick: Option<time::Instant>,

    pub filter_ctx: FsFilterCtrlCtx,
}
pub type FsListCtrlContextRef = Arc<FsListCtrlContext>;

impl ConnectorSource {
    pub fn new(
        properties: HashMap<String, String>,
        columns: Vec<SourceColumnDesc>,
        connector_message_buffer_size: usize,
        parser_config: SpecificParserConfig,
    ) -> Result<Self> {
        let config =
            ConnectorProperties::extract(properties).map_err(|e| ConnectorError(e.into()))?;

        Ok(Self {
            config,
            columns,
            parser_config,
            connector_message_buffer_size,
        })
    }

    fn get_target_columns(&self, column_ids: Vec<ColumnId>) -> Result<Vec<SourceColumnDesc>> {
        column_ids
            .iter()
            .map(|id| {
                self.columns
                    .iter()
                    .find(|c| c.column_id == *id)
                    .ok_or_else(|| {
                        internal_error(format!(
                            "Failed to find column id: {} in source: {:?}",
                            id, self
                        ))
                    })
                    .map(|col| col.clone())
            })
            .collect::<Result<Vec<SourceColumnDesc>>>()
    }

    pub async fn get_source_list(&self) -> Result<BoxTryStream<FsPage>> {
        let config = self.config.clone();
        let lister = match config {
            ConnectorProperties::S3(prop) => {
                S3SplitEnumerator::new(*prop, Arc::new(SourceEnumeratorContext::default())).await?
            }
            other => return Err(internal_error(format!("Unsupported source: {:?}", other))),
        };

        Ok(build_fs_list_stream(
            FsListCtrlContext {
                interval: Duration::from_secs(60),
                last_tick: None,
                filter_ctx: FsFilterCtrlCtx::default(),
            },
            lister,
        ))
    }

    // TODO: reuse stream_reader, and using SourceContext
    // to discriminate source v1/v2
    pub async fn source_reader(
        &self,
        column_ids: Vec<ColumnId>,
        source_ctx: Arc<SourceContext>,
        split: FsSplit,
    ) -> Result<BoxSourceWithStateStream> {
        let config = self.config.clone();
        let columns = self.get_target_columns(column_ids)?;

        let data_gen_columns = Some(
            columns
                .iter()
                .map(|col| Column {
                    name: col.name.clone(),
                    data_type: col.data_type.clone(),
                    is_visible: col.is_visible(),
                })
                .collect_vec(),
        );

        let parser_config = ParserConfig {
            specific: self.parser_config.clone(),
            common: CommonParserConfig {
                rw_columns: columns,
            },
        };

        let mut reader = match config {
            ConnectorProperties::S3(prop) => S3SourceReader::new(
                *prop,
                parser_config,
                source_ctx,
                data_gen_columns,
            ).await?,
            _ => unreachable!(),
        };

        Ok(reader.build_read_stream(split))
    }

    pub async fn stream_reader(
        &self,
        state: ConnectorState,
        column_ids: Vec<ColumnId>,
        source_ctx: Arc<SourceContext>,
    ) -> Result<BoxSourceWithStateStream> {
        let Some(splits) = state else {
            return Ok(pending().boxed());
        };
        let config = self.config.clone();
        let columns = self.get_target_columns(column_ids)?;

        let data_gen_columns = Some(
            columns
                .iter()
                .map(|col| Column {
                    name: col.name.clone(),
                    data_type: col.data_type.clone(),
                    is_visible: col.is_visible(),
                })
                .collect_vec(),
        );

        let parser_config = ParserConfig {
            specific: self.parser_config.clone(),
            common: CommonParserConfig {
                rw_columns: columns,
            },
        };

        let support_multiple_splits = config.support_multiple_splits();

        dispatch_source_prop!(config, prop, {
            let readers = if support_multiple_splits {
                tracing::debug!(
                    "spawning connector split reader for multiple splits {:?}",
                    splits
                );

                let reader =
                    create_split_reader(*prop, splits, parser_config, source_ctx, data_gen_columns)
                        .await?;

                vec![reader]
            } else {
                let to_reader_splits = splits.into_iter().map(|split| vec![split]);

                try_join_all(to_reader_splits.into_iter().map(|splits| {
                    tracing::debug!("spawning connector split reader for split {:?}", splits);
                    let props = prop.clone();
                    let data_gen_columns = data_gen_columns.clone();
                    let parser_config = parser_config.clone();
                    // TODO: is this reader split across multiple threads...? Realistically, we want
                    // source_ctx to live in a single actor.
                    let source_ctx = source_ctx.clone();
                    async move {
                        create_split_reader(
                            *props,
                            splits,
                            parser_config,
                            source_ctx,
                            data_gen_columns,
                        )
                        .await
                    }
                }))
                .await?
            };

            Ok(select_all(readers.into_iter().map(|r| r.into_stream())).boxed())
        })
    }
}

#[try_stream(boxed, ok = FsPage, error = RwError)]
async fn build_fs_list_stream(
    mut ctrl_ctx: FsListCtrlContext,
    mut list_op: impl FsListInner + Send + 'static,
) {
    let mut interval = time::interval(ctrl_ctx.interval);
    interval.set_missed_tick_behavior(MissedTickBehavior::Skip);

    // controlling whether request for next page
    fn page_ctrl_logic(_ctx: &FsListCtrlContext, has_finished: bool, _page_num: usize) -> bool {
        !has_finished
    }

    loop {
        let mut page_num = 0;
        ctrl_ctx.last_tick = Some(time::Instant::now());
        'inner: loop {
            let (fs_page, has_finished) = list_op.get_next_page::<FsPageItem>().await?;
            let matched_items = fs_page
                .into_iter()
                .filter(|item| list_op.filter_policy(&ctrl_ctx.filter_ctx, page_num, item))
                .collect_vec();
            yield matched_items;
            page_num += 1;
            if !page_ctrl_logic(&ctrl_ctx, has_finished, page_num) {
                break 'inner;
            }
        }
        interval.tick().await;
    }
}<|MERGE_RESOLUTION|>--- conflicted
+++ resolved
@@ -26,21 +26,12 @@
 use risingwave_common::util::select_all;
 use risingwave_connector::dispatch_source_prop;
 use risingwave_connector::parser::{CommonParserConfig, ParserConfig, SpecificParserConfig};
-<<<<<<< HEAD
 use risingwave_connector::sink::encoder::SerTo;
 use risingwave_connector::source::filesystem::{FsPage, FsPageItem, S3SplitEnumerator};
 use risingwave_connector::source::{
     create_split_reader, BoxSourceWithStateStream, BoxTryStream, Column, ConnectorProperties,
     ConnectorState, FsFilterCtrlCtx, FsFilterCtrlCtxRef, FsListInner, SourceColumnDesc,
     SourceContext, SourceEnumeratorContext, SplitEnumerator, SplitReader,
-=======
-use risingwave_connector::source::filesystem::s3_v2::lister::S3SourceLister;
-use risingwave_connector::source::filesystem::{FsPage, FsSplit};
-use risingwave_connector::source::filesystem::s3_v2::reader::S3SourceReader;
-use risingwave_connector::source::{
-    create_split_reader, BoxSourceWithStateStream, BoxTryStream, Column, ConnectorProperties,
-    ConnectorState, SourceColumnDesc, SourceContext, SourceLister, SourceReader, SplitReader,
->>>>>>> 04d10102
 };
 use tokio::time::{Duration, MissedTickBehavior};
 use tokio::{select, time};
@@ -147,12 +138,9 @@
         };
 
         let mut reader = match config {
-            ConnectorProperties::S3(prop) => S3SourceReader::new(
-                *prop,
-                parser_config,
-                source_ctx,
-                data_gen_columns,
-            ).await?,
+            ConnectorProperties::S3(prop) => {
+                S3SourceReader::new(*prop, parser_config, source_ctx, data_gen_columns).await?
+            }
             _ => unreachable!(),
         };
 

--- conflicted
+++ resolved
@@ -56,12 +56,8 @@
             name: name.to_string(),
             type_name: type_name.to_string(),
             field_descs: fields,
-<<<<<<< HEAD
-            generated_column: None,
+            generated_or_default_column: None,
             is_from_key: false,
-=======
-            generated_or_default_column: None,
->>>>>>> 445ca8e4
         }
     }
 }
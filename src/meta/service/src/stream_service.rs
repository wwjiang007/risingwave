--- conflicted
+++ resolved
@@ -274,6 +274,7 @@
                         |tf| list_table_fragment_states_response::TableFragmentState {
                             table_id: tf.table_id().table_id,
                             state: tf.state() as i32,
+                            parallelism: Some(tf.assigned_parallelism.into()),
                         },
                     )
                     .collect_vec()
@@ -286,29 +287,14 @@
                         list_table_fragment_states_response::TableFragmentState {
                             table_id: table_id as _,
                             state: PbState::from(state) as _,
+                            parallelism: None, // TODO: support parallelism.
                         }
                     })
                     .collect_vec()
             }
         };
 
-<<<<<<< HEAD
         Ok(Response::new(ListTableFragmentStatesResponse { states }))
-=======
-        Ok(Response::new(ListTableFragmentStatesResponse {
-            states: core
-                .table_fragments()
-                .values()
-                .map(
-                    |tf| list_table_fragment_states_response::TableFragmentState {
-                        table_id: tf.table_id().table_id,
-                        state: tf.state() as i32,
-                        parallelism: Some(tf.assigned_parallelism.into()),
-                    },
-                )
-                .collect_vec(),
-        }))
->>>>>>> f19ae822
     }
 
     #[cfg_attr(coverage, coverage(off))]

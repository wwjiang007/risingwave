--- conflicted
+++ resolved
@@ -12,11 +12,7 @@
 // See the License for the specific language governing permissions and
 // limitations under the License.
 
-<<<<<<< HEAD
-use std::collections::{BTreeMap, HashMap, HashSet};
-=======
-use std::collections::{BTreeSet, HashMap, HashSet};
->>>>>>> f19ae822
+use std::collections::{BTreeMap, BTreeSet, HashMap, HashSet};
 use std::sync::Arc;
 
 use futures::future::{join_all, try_join_all, BoxFuture};
@@ -39,15 +35,8 @@
 use super::{Locations, RescheduleOptions, ScaleController, ScaleControllerRef, TableResizePolicy};
 use crate::barrier::{BarrierScheduler, Command, ReplaceTablePlan};
 use crate::hummock::HummockManagerRef;
-<<<<<<< HEAD
 use crate::manager::{DdlType, MetaSrvEnv, MetadataManager, StreamingJob, WorkerId};
-use crate::model::{ActorId, TableFragments};
-=======
-use crate::manager::{
-    CatalogManagerRef, ClusterManagerRef, DdlType, FragmentManagerRef, MetaSrvEnv, StreamingJob,
-};
 use crate::model::{ActorId, TableFragments, TableParallelism};
->>>>>>> f19ae822
 use crate::stream::SourceManagerRef;
 use crate::{MetaError, MetaResult};
 
@@ -730,9 +719,12 @@
         table_id: u32,
         parallelism: TableParallelism,
     ) -> MetaResult<()> {
+        let MetadataManager::V1(mgr) = &self.metadata_manager else {
+            unimplemented!("support alter table parallelism in v2");
+        };
         let _reschedule_job_lock = self.reschedule_lock.write().await;
 
-        let worker_nodes = self
+        let worker_nodes = mgr
             .cluster_manager
             .list_active_streaming_compute_nodes()
             .await;
@@ -745,6 +737,8 @@
 
         let reschedules = self
             .scale_controller
+            .as_ref()
+            .unwrap()
             .generate_table_resize_plan(TableResizePolicy {
                 worker_ids,
                 table_parallelisms: vec![(table_id, parallelism)].into_iter().collect(),

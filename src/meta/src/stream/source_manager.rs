// Copyright 2023 RisingWave Labs
//
// Licensed under the Apache License, Version 2.0 (the "License");
// you may not use this file except in compliance with the License.
// You may obtain a copy of the License at
//
//     http://www.apache.org/licenses/LICENSE-2.0
//
// Unless required by applicable law or agreed to in writing, software
// distributed under the License is distributed on an "AS IS" BASIS,
// WITHOUT WARRANTIES OR CONDITIONS OF ANY KIND, either express or implied.
// See the License for the specific language governing permissions and
// limitations under the License.

use std::borrow::BorrowMut;
use std::cmp::Ordering;
use std::collections::hash_map::Entry;
use std::collections::{BTreeMap, BTreeSet, BinaryHeap, HashMap, HashSet};
use std::ops::Deref;
use std::sync::Arc;
use std::time::Duration;

use anyhow::anyhow;
use risingwave_common::catalog::TableId;
use risingwave_common::metrics::LabelGuardedIntGauge;
use risingwave_connector::dispatch_source_prop;
use risingwave_connector::source::{
    ConnectorProperties, SourceEnumeratorContext, SourceEnumeratorInfo, SourceProperties,
    SplitEnumerator, SplitId, SplitImpl, SplitMetaData,
};
use risingwave_pb::catalog::Source;
use risingwave_pb::source::{ConnectorSplit, ConnectorSplits};
use risingwave_rpc_client::ConnectorClient;
use tokio::sync::mpsc::{UnboundedReceiver, UnboundedSender};
use tokio::sync::{oneshot, Mutex};
use tokio::task::JoinHandle;
use tokio::time::MissedTickBehavior;
use tokio::{select, time};

use crate::barrier::{BarrierScheduler, Command};
use crate::manager::{MetaSrvEnv, MetadataManager, SourceId};
use crate::model::{ActorId, FragmentId, MetadataModel, TableFragments};
use crate::rpc::metrics::MetaMetrics;
use crate::MetaResult;

pub type SourceManagerRef = Arc<SourceManager>;
pub type SplitAssignment = HashMap<FragmentId, HashMap<ActorId, Vec<SplitImpl>>>;
pub type ThrottleConfig = HashMap<FragmentId, HashMap<ActorId, Option<u32>>>;

/// `SourceManager` keeps fetching the latest split metadata from the external source services ([`ConnectorSourceWorker::tick`]),
/// and sends a split assignment command if split changes detected ([`Self::tick`]).
pub struct SourceManager {
    pub paused: Mutex<()>,
    env: MetaSrvEnv,
    barrier_scheduler: BarrierScheduler,
    core: Mutex<SourceManagerCore>,
    metrics: Arc<MetaMetrics>,
}

const MAX_FAIL_CNT: u32 = 10;

struct SharedSplitMap {
    splits: Option<BTreeMap<SplitId, SplitImpl>>,
}

type SharedSplitMapRef = Arc<Mutex<SharedSplitMap>>;

/// `ConnectorSourceWorker` keeps fetching the latest split metadata from the external source service ([`Self::tick`]),
/// and maintains it in `current_splits`.
struct ConnectorSourceWorker<P: SourceProperties> {
    source_id: SourceId,
    source_name: String,
    current_splits: SharedSplitMapRef,
    enumerator: P::SplitEnumerator,
    period: Duration,
    metrics: Arc<MetaMetrics>,
    connector_properties: P,
    connector_client: Option<ConnectorClient>,
    fail_cnt: u32,
    source_is_up: LabelGuardedIntGauge<2>,
}

fn extract_prop_from_existing_source(source: &Source) -> MetaResult<ConnectorProperties> {
    let mut properties = ConnectorProperties::extract(source.with_properties.clone(), false)?;
    properties.init_from_pb_source(source);
    Ok(properties)
}
fn extract_prop_from_new_source(source: &Source) -> MetaResult<ConnectorProperties> {
    let mut properties = ConnectorProperties::extract(source.with_properties.clone(), true)?;
    properties.init_from_pb_source(source);
    Ok(properties)
}

const DEFAULT_SOURCE_WORKER_TICK_INTERVAL: Duration = Duration::from_secs(30);

impl<P: SourceProperties> ConnectorSourceWorker<P> {
    /// Recreate the `SplitEnumerator` to establish a new connection to the external source service.
    async fn refresh(&mut self) -> MetaResult<()> {
        let enumerator = P::SplitEnumerator::new(
            self.connector_properties.clone(),
            Arc::new(SourceEnumeratorContext {
                metrics: self.metrics.source_enumerator_metrics.clone(),
                info: SourceEnumeratorInfo {
                    source_id: self.source_id,
                },
                connector_client: self.connector_client.clone(),
            }),
        )
        .await?;
        self.enumerator = enumerator;
        self.fail_cnt = 0;
        tracing::info!("refreshed source enumerator: {}", self.source_name);
        Ok(())
    }

    /// On creation, connection to the external source service will be established, but `splits`
    /// will not be updated until `tick` is called.
    pub async fn create(
        connector_client: &Option<ConnectorClient>,
        source: &Source,
        connector_properties: P,
        period: Duration,
        splits: Arc<Mutex<SharedSplitMap>>,
        metrics: Arc<MetaMetrics>,
    ) -> MetaResult<Self> {
        let enumerator = P::SplitEnumerator::new(
            connector_properties.clone(),
            Arc::new(SourceEnumeratorContext {
                metrics: metrics.source_enumerator_metrics.clone(),
                info: SourceEnumeratorInfo {
                    source_id: source.id,
                },
                connector_client: connector_client.clone(),
            }),
        )
        .await?;

        let source_is_up = metrics
            .source_is_up
            .with_guarded_label_values(&[source.id.to_string().as_str(), &source.name]);

        Ok(Self {
            source_id: source.id,
            source_name: source.name.clone(),
            current_splits: splits,
            enumerator,
            period,
            metrics,
            connector_properties,
            connector_client: connector_client.clone(),
            fail_cnt: 0,
            source_is_up,
        })
    }

    pub async fn run(
        &mut self,
        mut sync_call_rx: UnboundedReceiver<oneshot::Sender<MetaResult<()>>>,
    ) {
        let mut interval = time::interval(self.period);
        interval.set_missed_tick_behavior(MissedTickBehavior::Skip);
        loop {
            select! {
                biased;
                tx = sync_call_rx.borrow_mut().recv() => {
                    if let Some(tx) = tx {
                        let _ = tx.send(self.tick().await);
                    }
                }
                _ = interval.tick() => {
                    if self.fail_cnt > MAX_FAIL_CNT {
                        if let Err(e) = self.refresh().await {
                            tracing::error!("error happened when refresh from connector source worker: {}", e.to_string());
                        }
                    }
                    if let Err(e) = self.tick().await {
                        tracing::error!("error happened when tick from connector source worker: {}", e.to_string());
                    }
                }
            }
        }
    }

    /// Uses [`SplitEnumerator`] to fetch the latest split metadata from the external source service.
    async fn tick(&mut self) -> MetaResult<()> {
        let source_is_up = |res: i64| {
            self.source_is_up.set(res);
        };
        let splits = self.enumerator.list_splits().await.map_err(|e| {
            source_is_up(0);
            self.fail_cnt += 1;
            e
        })?;
        source_is_up(1);
        self.fail_cnt = 0;
        let mut current_splits = self.current_splits.lock().await;
        current_splits.splits.replace(
            splits
                .into_iter()
                .map(|split| (split.id(), P::Split::into(split)))
                .collect(),
        );

        Ok(())
    }
}

/// Handle for a running [`ConnectorSourceWorker`].
struct ConnectorSourceWorkerHandle {
    handle: JoinHandle<()>,
    sync_call_tx: UnboundedSender<oneshot::Sender<MetaResult<()>>>,
    splits: SharedSplitMapRef,
    enable_scale_in: bool,
}

impl ConnectorSourceWorkerHandle {
    async fn discovered_splits(&self) -> Option<BTreeMap<SplitId, SplitImpl>> {
        self.splits.lock().await.splits.clone()
    }
}

pub struct SourceManagerCore {
    metadata_manager: MetadataManager,

    /// Managed source loops
    managed_sources: HashMap<SourceId, ConnectorSourceWorkerHandle>,
    /// Fragments associated with each source
    source_fragments: HashMap<SourceId, BTreeSet<FragmentId>>,
    /// Revert index for source_fragments
    fragment_sources: HashMap<FragmentId, SourceId>,

    /// Splits assigned per actor
    actor_splits: HashMap<ActorId, Vec<SplitImpl>>,
}

impl SourceManagerCore {
    fn new(
        metadata_manager: MetadataManager,
        managed_sources: HashMap<SourceId, ConnectorSourceWorkerHandle>,
        source_fragments: HashMap<SourceId, BTreeSet<FragmentId>>,
        actor_splits: HashMap<ActorId, Vec<SplitImpl>>,
    ) -> Self {
        let mut fragment_sources = HashMap::new();
        for (source_id, fragment_ids) in &source_fragments {
            for fragment_id in fragment_ids {
                fragment_sources.insert(*fragment_id, *source_id);
            }
        }

        Self {
            metadata_manager,
            managed_sources,
            source_fragments,
            fragment_sources,
            actor_splits,
        }
    }

    /// Checks whether the external source metadata has changed,
    /// and re-assigns splits if there's a diff.
    ///
    /// `self.actor_splits` will not be updated. It will be updated by `Self::apply_source_change`,
    /// after the mutation barrier has been collected.
    async fn reassign_splits(&self) -> MetaResult<SplitAssignment> {
        let mut split_assignment: SplitAssignment = HashMap::new();

        for (source_id, handle) in &self.managed_sources {
            let fragment_ids = match self.source_fragments.get(source_id) {
                Some(fragment_ids) if !fragment_ids.is_empty() => fragment_ids,
                _ => {
                    continue;
                }
            };

<<<<<<< HEAD
            if let Some(discovered_splits) = handle.discovered_splits().await {
                for fragment_id in fragment_ids {
                    let actor_ids = match self
                        .metadata_manager
                        .get_running_actors_by_fragment(*fragment_id)
                        .await
                    {
                        Ok(actor_ids) => actor_ids,
                        Err(err) => {
                            tracing::warn!("Failed to get the actor of the fragment {}, maybe the fragment doesn't exist anymore", err.to_string());
                            continue;
                        }
                    };

                    let prev_actor_splits: HashMap<_, _> = actor_ids
                        .into_iter()
                        .map(|actor_id| {
                            (
                                actor_id,
                                self.actor_splits
                                    .get(&actor_id)
                                    .cloned()
                                    .unwrap_or_default(),
                            )
                        })
                        .collect();

                    if discovered_splits.is_empty() {
                        tracing::warn!("No splits discovered for source {}", source_id);
                    }
=======
            let Some(discovered_splits) = handle.discovered_splits().await else {
                return Ok(split_assignment);
            };
            if discovered_splits.is_empty() {
                tracing::warn!("No splits discovered for source {}", source_id);
            }
>>>>>>> ee6c1e94

            for fragment_id in fragment_ids {
                let actor_ids = match self
                    .fragment_manager
                    .get_running_actors_of_fragment(*fragment_id)
                    .await
                {
                    Ok(actor_ids) => actor_ids,
                    Err(err) => {
                        tracing::warn!("Failed to get the actor of the fragment {}, maybe the fragment doesn't exist anymore", err.to_string());
                        continue;
                    }
                };

                let prev_actor_splits: HashMap<_, _> = actor_ids
                    .into_iter()
                    .map(|actor_id| {
                        (
                            actor_id,
                            self.actor_splits
                                .get(&actor_id)
                                .cloned()
                                .unwrap_or_default(),
                        )
                    })
                    .collect();

                if let Some(new_assignment) = reassign_splits(
                    *fragment_id,
                    prev_actor_splits,
                    &discovered_splits,
                    SplitDiffOptions {
                        enable_scale_in: handle.enable_scale_in,
                    },
                ) {
                    split_assignment.insert(*fragment_id, new_assignment);
                }
            }
        }

        Ok(split_assignment)
    }

    fn apply_source_change(
        &mut self,
        source_fragments: Option<HashMap<SourceId, BTreeSet<FragmentId>>>,
        split_assignment: Option<SplitAssignment>,
        dropped_actors: Option<HashSet<ActorId>>,
    ) {
        if let Some(source_fragments) = source_fragments {
            for (source_id, mut fragment_ids) in source_fragments {
                for fragment_id in &fragment_ids {
                    self.fragment_sources.insert(*fragment_id, source_id);
                }

                self.source_fragments
                    .entry(source_id)
                    .or_default()
                    .append(&mut fragment_ids);
            }
        }

        if let Some(assignment) = split_assignment {
            for (_, actor_splits) in assignment {
                for (actor_id, splits) in actor_splits {
                    self.actor_splits.insert(actor_id, splits);
                }
            }
        }

        if let Some(dropped_actors) = dropped_actors {
            for actor_id in &dropped_actors {
                self.actor_splits.remove(actor_id);
            }
        }
    }

    fn drop_source_fragments(
        &mut self,
        source_fragments: HashMap<SourceId, BTreeSet<FragmentId>>,
        actor_splits: &HashSet<ActorId>,
    ) {
        for (source_id, fragment_ids) in source_fragments {
            if let Entry::Occupied(mut entry) = self.source_fragments.entry(source_id) {
                let managed_fragment_ids = entry.get_mut();
                for fragment_id in &fragment_ids {
                    managed_fragment_ids.remove(fragment_id);
                }

                if managed_fragment_ids.is_empty() {
                    entry.remove();
                }
            }

            for fragment_id in &fragment_ids {
                self.fragment_sources.remove(fragment_id);
            }
        }

        for actor_id in actor_splits {
            self.actor_splits.remove(actor_id);
        }
    }
}

/// Note: the `PartialEq` and `Ord` impl just compares the number of splits.
#[derive(Debug)]
struct ActorSplitsAssignment<T: SplitMetaData> {
    actor_id: ActorId,
    splits: Vec<T>,
}

impl<T: SplitMetaData + Clone> Eq for ActorSplitsAssignment<T> {}

impl<T: SplitMetaData + Clone> PartialEq<Self> for ActorSplitsAssignment<T> {
    fn eq(&self, other: &Self) -> bool {
        self.splits.len() == other.splits.len() && self.actor_id == other.actor_id
    }
}

impl<T: SplitMetaData + Clone> PartialOrd<Self> for ActorSplitsAssignment<T> {
    fn partial_cmp(&self, other: &Self) -> Option<Ordering> {
        Some(self.cmp(other))
    }
}

impl<T: SplitMetaData + Clone> Ord for ActorSplitsAssignment<T> {
    fn cmp(&self, other: &Self) -> Ordering {
        // Note: this is reversed order, to make BinaryHeap a min heap.
        other
            .splits
            .len()
            .cmp(&self.splits.len())
            // To make the BinaryHeap have a deterministic order
            .then(other.actor_id.cmp(&self.actor_id))
    }
}

#[derive(Debug)]
struct SplitDiffOptions {
    enable_scale_in: bool,
}

#[allow(clippy::derivable_impls)]
impl Default for SplitDiffOptions {
    fn default() -> Self {
        SplitDiffOptions {
            enable_scale_in: false,
        }
    }
}

/// Reassigns splits if there are new splits or dropped splits,
/// i.e., `actor_splits` and `discovered_splits` differ.
///
/// - `fragment_id`: just for logging
fn reassign_splits<T>(
    fragment_id: FragmentId,
    actor_splits: HashMap<ActorId, Vec<T>>,
    discovered_splits: &BTreeMap<SplitId, T>,
    opts: SplitDiffOptions,
) -> Option<HashMap<ActorId, Vec<T>>>
where
    T: SplitMetaData + Clone,
{
    // if no actors, return
    if actor_splits.is_empty() {
        return None;
    }

    let prev_split_ids: HashSet<_> = actor_splits
        .values()
        .flat_map(|splits| splits.iter().map(SplitMetaData::id))
        .collect();

    tracing::trace!(fragment_id, prev_split_ids = ?prev_split_ids, "previous splits");
    tracing::trace!(fragment_id, prev_split_ids = ?discovered_splits.keys(), "discovered splits");

    let discovered_split_ids: HashSet<_> = discovered_splits.keys().cloned().collect();

    let dropped_splits: HashSet<_> = prev_split_ids
        .difference(&discovered_split_ids)
        .cloned()
        .collect();

    if !dropped_splits.is_empty() {
        if opts.enable_scale_in {
            tracing::info!(fragment_id, dropped_spltis = ?dropped_splits, "new dropped splits");
        } else {
            tracing::warn!(fragment_id, dropped_spltis = ?dropped_splits, "split dropping happened, but it is not allowed");
        }
    }

    let new_discovered_splits: BTreeSet<_> = discovered_split_ids
        .into_iter()
        .filter(|split_id| !prev_split_ids.contains(split_id))
        .collect();

    if opts.enable_scale_in {
        // if we support scale in, no more splits are discovered, and no splits are dropped, return
        // we need to check if discovered_split_ids is empty, because if it is empty, we need to
        // handle the case of scale in to zero (like deleting all objects from s3)
        if dropped_splits.is_empty()
            && new_discovered_splits.is_empty()
            && !discovered_splits.is_empty()
        {
            return None;
        }
    } else {
        // if we do not support scale in, and no more splits are discovered, return
        if new_discovered_splits.is_empty() && !discovered_splits.is_empty() {
            return None;
        }
    }

    tracing::info!(fragment_id, new_discovered_splits = ?new_discovered_splits, "new discovered splits");

    let mut heap = BinaryHeap::with_capacity(actor_splits.len());

    for (actor_id, mut splits) in actor_splits {
        if opts.enable_scale_in {
            splits.retain(|split| !dropped_splits.contains(&split.id()));
        }

        heap.push(ActorSplitsAssignment { actor_id, splits })
    }

    for split_id in new_discovered_splits {
        // ActorSplitsAssignment's Ord is reversed, so this is min heap, i.e.,
        // we get the assignment with the least splits here.
        let mut peek_ref = heap.peek_mut().unwrap();
        peek_ref
            .splits
            .push(discovered_splits.get(&split_id).cloned().unwrap());
    }

    Some(
        heap.into_iter()
            .map(|ActorSplitsAssignment { actor_id, splits }| (actor_id, splits))
            .collect(),
    )
}

impl SourceManager {
    const DEFAULT_SOURCE_TICK_INTERVAL: Duration = Duration::from_secs(10);
    const DEFAULT_SOURCE_TICK_TIMEOUT: Duration = Duration::from_secs(10);

    pub async fn new(
        env: MetaSrvEnv,
        barrier_scheduler: BarrierScheduler,
        metadata_manager: MetadataManager,
        metrics: Arc<MetaMetrics>,
    ) -> MetaResult<Self> {
        let mut managed_sources = HashMap::new();
        {
            let sources = metadata_manager.list_sources().await?;
            for source in sources {
                Self::create_source_worker_async(
                    env.connector_client(),
                    source,
                    &mut managed_sources,
                    metrics.clone(),
                )?
            }
        }

        let mut actor_splits = HashMap::new();
        let mut source_fragments = HashMap::new();

        match &metadata_manager {
            MetadataManager::V1(mgr) => {
                for table_fragments in mgr
                    .fragment_manager
                    .get_fragment_read_guard()
                    .await
                    .table_fragments()
                    .values()
                {
                    source_fragments.extend(table_fragments.stream_source_fragments());
                    actor_splits.extend(table_fragments.actor_splits.clone());
                }
            }
            MetadataManager::V2(mgr) => {
                // TODO: optimize it.
                for (_, pb_table_fragments) in mgr.catalog_controller.table_fragments().await? {
                    let table_fragments = TableFragments::from_protobuf(pb_table_fragments);
                    source_fragments.extend(table_fragments.stream_source_fragments());
                    actor_splits.extend(table_fragments.actor_splits);
                }
            }
        }

        let core = Mutex::new(SourceManagerCore::new(
            metadata_manager,
            managed_sources,
            source_fragments,
            actor_splits,
        ));

        Ok(Self {
            env,
            barrier_scheduler,
            core,
            paused: Mutex::new(()),
            metrics,
        })
    }

    /// For dropping MV.
    pub async fn drop_source_fragments(&self, table_fragments: &[TableFragments]) {
        let mut core = self.core.lock().await;

        // Extract the fragments that include source operators.
        let source_fragments = table_fragments
            .iter()
            .flat_map(|table_fragments| table_fragments.stream_source_fragments())
            .collect::<HashMap<_, _>>();

        let fragments = table_fragments
            .iter()
            .flat_map(|table_fragments| &table_fragments.fragments)
            .collect::<BTreeMap<_, _>>();

        let dropped_actors = source_fragments
            .values()
            .flatten()
            .flat_map(|fragment_id| fragments.get(fragment_id).unwrap().get_actors())
            .map(|actor| actor.get_actor_id())
            .collect::<HashSet<_>>();

        core.drop_source_fragments(source_fragments, &dropped_actors);
    }

    /// Updates states after split change (`post_collect` barrier) or scaling (`post_apply_reschedule`).
    pub async fn apply_source_change(
        &self,
        source_fragments: Option<HashMap<SourceId, BTreeSet<FragmentId>>>,
        split_assignment: Option<SplitAssignment>,
        dropped_actors: Option<HashSet<ActorId>>,
    ) {
        let mut core = self.core.lock().await;
        core.apply_source_change(source_fragments, split_assignment, dropped_actors);
    }

    /// Migrates splits from previous actors to the new actors for a rescheduled fragment.
    ///
    /// Very occasionally split removal may happen
    /// during scaling, in which case we need to use the old splits for reallocation instead of the
    /// latest splits (which may be missing), so that we can resolve the split removal in the next
    /// command.
    pub async fn migrate_splits(
        &self,
        fragment_id: FragmentId,
        prev_actor_ids: &[ActorId],
        curr_actor_ids: &[ActorId],
    ) -> MetaResult<HashMap<ActorId, Vec<SplitImpl>>> {
        let core = self.core.lock().await;

        let prev_splits = prev_actor_ids
            .iter()
            .flat_map(|actor_id| core.actor_splits.get(actor_id).unwrap())
            .map(|split| (split.id(), split.clone()))
            .collect();

        let empty_actor_splits = curr_actor_ids
            .iter()
            .map(|actor_id| (*actor_id, vec![]))
            .collect();

        let diff = reassign_splits(
            fragment_id,
            empty_actor_splits,
            &prev_splits,
            // pre-allocate splits is the first time getting splits and it does not have scale in scene
            SplitDiffOptions::default(),
        )
        .unwrap_or_default();

        Ok(diff)
    }

    /// Allocates splits to actors for a newly created source executor.
    pub async fn allocate_splits(&self, table_id: &TableId) -> MetaResult<SplitAssignment> {
        let core = self.core.lock().await;
        let table_fragments = core
            .metadata_manager
            .get_job_fragments_by_id(table_id)
            .await?;

        let source_fragments = table_fragments.stream_source_fragments();

        let mut assigned = HashMap::new();

        for (source_id, fragments) in source_fragments {
            let handle = core
                .managed_sources
                .get(&source_id)
                .ok_or_else(|| anyhow!("could not found source {}", source_id))?;

            if handle.splits.lock().await.splits.is_none() {
                // force refresh source
                let (tx, rx) = oneshot::channel();
                handle
                    .sync_call_tx
                    .send(tx)
                    .map_err(|e| anyhow!(e.to_string()))?;
                rx.await.map_err(|e| anyhow!(e.to_string()))??;
            }

            let splits = handle.discovered_splits().await.unwrap();

            if splits.is_empty() {
                tracing::warn!("no splits detected for source {}", source_id);
                continue;
            }

            for fragment_id in fragments {
                let empty_actor_splits = table_fragments
                    .fragments
                    .get(&fragment_id)
                    .unwrap()
                    .actors
                    .iter()
                    .map(|actor| (actor.actor_id, vec![]))
                    .collect();

                if let Some(diff) = reassign_splits(
                    fragment_id,
                    empty_actor_splits,
                    &splits,
                    SplitDiffOptions::default(),
                ) {
                    assigned.insert(fragment_id, diff);
                }
            }
        }

        Ok(assigned)
    }

    /// register connector worker for source.
    pub async fn register_source(&self, source: &Source) -> MetaResult<()> {
        let mut core = self.core.lock().await;
        if core.managed_sources.contains_key(&source.get_id()) {
            tracing::warn!("source {} already registered", source.get_id());
        } else {
            Self::create_source_worker(
                self.env.connector_client(),
                source,
                &mut core.managed_sources,
                self.metrics.clone(),
            )
            .await?;
        }
        Ok(())
    }

    /// Unregister connector worker for source.
    pub async fn unregister_sources(&self, source_ids: Vec<SourceId>) {
        let mut core = self.core.lock().await;
        for source_id in source_ids {
            if let Some(handle) = core.managed_sources.remove(&source_id) {
                handle.handle.abort();
            }
        }
    }

    /// Used on startup ([`Self::new`]). Failed sources will not block meta startup.
    fn create_source_worker_async(
        connector_client: Option<ConnectorClient>,
        source: Source,
        managed_sources: &mut HashMap<SourceId, ConnectorSourceWorkerHandle>,
        metrics: Arc<MetaMetrics>,
    ) -> MetaResult<()> {
        tracing::info!("spawning new watcher for source {}", source.id);

        let splits = Arc::new(Mutex::new(SharedSplitMap { splits: None }));
        let current_splits_ref = splits.clone();
        let source_id = source.id;

        let connector_properties = extract_prop_from_existing_source(&source)?;
        let enable_scale_in = connector_properties.enable_split_scale_in();
        let (sync_call_tx, sync_call_rx) = tokio::sync::mpsc::unbounded_channel();
        let handle = tokio::spawn(async move {
            let mut ticker = time::interval(Self::DEFAULT_SOURCE_TICK_INTERVAL);
            ticker.set_missed_tick_behavior(MissedTickBehavior::Skip);

            dispatch_source_prop!(connector_properties, prop, {
                let mut worker = loop {
                    ticker.tick().await;

                    match ConnectorSourceWorker::create(
                        &connector_client,
                        &source,
                        prop.deref().clone(),
                        DEFAULT_SOURCE_WORKER_TICK_INTERVAL,
                        current_splits_ref.clone(),
                        metrics.clone(),
                    )
                    .await
                    {
                        Ok(worker) => {
                            break worker;
                        }
                        Err(e) => {
                            tracing::warn!("failed to create source worker: {}", e);
                        }
                    }
                };

                worker.run(sync_call_rx).await
            });
        });

        managed_sources.insert(
            source_id,
            ConnectorSourceWorkerHandle {
                handle,
                sync_call_tx,
                splits,
                enable_scale_in,
            },
        );
        Ok(())
    }

    /// Used when registering new sources (`Self::register_source`).
    ///
    /// It will call `ConnectorSourceWorker::tick()` to fetch split metadata once before returning.
    async fn create_source_worker(
        connector_client: Option<ConnectorClient>,
        source: &Source,
        managed_sources: &mut HashMap<SourceId, ConnectorSourceWorkerHandle>,
        metrics: Arc<MetaMetrics>,
    ) -> MetaResult<()> {
        tracing::info!("spawning new watcher for source {}", source.id);

        let splits = Arc::new(Mutex::new(SharedSplitMap { splits: None }));
        let current_splits_ref = splits.clone();
        let source_id = source.id;

        let connector_properties = extract_prop_from_new_source(source)?;
        let enable_scale_in = connector_properties.enable_split_scale_in();
        let (sync_call_tx, sync_call_rx) = tokio::sync::mpsc::unbounded_channel();
        let handle = dispatch_source_prop!(connector_properties, prop, {
            let mut worker = ConnectorSourceWorker::create(
                &connector_client,
                source,
                *prop,
                DEFAULT_SOURCE_WORKER_TICK_INTERVAL,
                current_splits_ref.clone(),
                metrics,
            )
            .await?;

            // if fail to fetch meta info, will refuse to create source

            // todo: make the timeout configurable, longer than `properties.sync.call.timeout`
            // in kafka
            tokio::time::timeout(Self::DEFAULT_SOURCE_TICK_TIMEOUT, worker.tick())
                .await
                .map_err(|_e| {
                    anyhow!(
                        "failed to fetch meta info for source {}, error: timeout {}",
                        source.id,
                        Self::DEFAULT_SOURCE_TICK_TIMEOUT.as_secs()
                    )
                })??;

            tokio::spawn(async move { worker.run(sync_call_rx).await })
        });

        managed_sources.insert(
            source_id,
            ConnectorSourceWorkerHandle {
                handle,
                sync_call_tx,
                splits,
                enable_scale_in,
            },
        );

        Ok(())
    }

    pub async fn list_assignments(&self) -> HashMap<ActorId, Vec<SplitImpl>> {
        let core = self.core.lock().await;
        core.actor_splits.clone()
    }

    /// Checks whether the external source metadata has changed, and sends a split assignment command
    /// if it has.
    ///
    /// This is also how a newly created `SourceExecutor` is initialized.
    /// (force `tick` in `Self::create_source_worker`)
    ///
    /// The command will first updates `SourceExecutor`'s splits, and finally calls `Self::apply_source_change`
    /// to update states in `SourceManager`.
    async fn tick(&self) -> MetaResult<()> {
        let split_assignment = {
            let core_guard = self.core.lock().await;
            core_guard.reassign_splits().await?
        };

        if !split_assignment.is_empty() {
            let command = Command::SourceSplitAssignment(split_assignment);
            tracing::info!(command = ?command, "pushing down split assignment command");
            self.barrier_scheduler.run_command(command).await?;
        }

        Ok(())
    }

    pub async fn run(&self) -> MetaResult<()> {
        let mut ticker = time::interval(Self::DEFAULT_SOURCE_TICK_INTERVAL);
        ticker.set_missed_tick_behavior(MissedTickBehavior::Skip);
        loop {
            ticker.tick().await;
            let _pause_guard = self.paused.lock().await;
            if let Err(e) = self.tick().await {
                tracing::error!(
                    "error happened while running source manager tick: {}",
                    e.to_string()
                );
            }
        }
    }
}

pub fn build_actor_connector_splits(
    splits: &HashMap<ActorId, Vec<SplitImpl>>,
) -> HashMap<u32, ConnectorSplits> {
    splits
        .iter()
        .map(|(&actor_id, splits)| {
            (
                actor_id,
                ConnectorSplits {
                    splits: splits.iter().map(ConnectorSplit::from).collect(),
                },
            )
        })
        .collect()
}

pub fn build_actor_split_impls(
    actor_splits: &HashMap<u32, ConnectorSplits>,
) -> HashMap<ActorId, Vec<SplitImpl>> {
    actor_splits
        .iter()
        .map(|(actor_id, ConnectorSplits { splits })| {
            (
                *actor_id,
                splits
                    .iter()
                    .map(|split| SplitImpl::try_from(split).unwrap())
                    .collect(),
            )
        })
        .collect()
}

#[cfg(test)]
mod tests {
    use std::collections::{BTreeMap, HashMap, HashSet};

    use anyhow::anyhow;
    use risingwave_common::types::JsonbVal;
    use risingwave_connector::source::{SplitId, SplitMetaData};
    use serde::{Deserialize, Serialize};

    use crate::model::{ActorId, FragmentId};
    use crate::stream::source_manager::{reassign_splits, SplitDiffOptions};

    #[derive(Debug, Copy, Clone, Serialize, Deserialize)]
    struct TestSplit {
        id: u32,
    }

    impl SplitMetaData for TestSplit {
        fn id(&self) -> SplitId {
            format!("{}", self.id).into()
        }

        fn encode_to_json(&self) -> JsonbVal {
            serde_json::to_value(*self).unwrap().into()
        }

        fn restore_from_json(value: JsonbVal) -> anyhow::Result<Self> {
            serde_json::from_value(value.take()).map_err(|e| anyhow!(e))
        }

        fn update_with_offset(&mut self, _start_offset: String) -> anyhow::Result<()> {
            Ok(())
        }
    }

    fn check_all_splits(
        discovered_splits: &BTreeMap<SplitId, TestSplit>,
        diff: &HashMap<ActorId, Vec<TestSplit>>,
    ) {
        let mut split_ids: HashSet<_> = discovered_splits.keys().cloned().collect();

        for splits in diff.values() {
            for split in splits {
                assert!(split_ids.remove(&split.id()))
            }
        }

        assert!(split_ids.is_empty());
    }

    #[test]
    fn test_drop_splits() {
        let mut actor_splits: HashMap<ActorId, _> = HashMap::new();
        actor_splits.insert(0, vec![TestSplit { id: 0 }, TestSplit { id: 1 }]);
        actor_splits.insert(1, vec![TestSplit { id: 2 }, TestSplit { id: 3 }]);
        actor_splits.insert(2, vec![TestSplit { id: 4 }, TestSplit { id: 5 }]);

        let mut prev_split_to_actor = HashMap::new();
        for (actor_id, splits) in &actor_splits {
            for split in splits {
                prev_split_to_actor.insert(split.id(), *actor_id);
            }
        }

        let discovered_splits: BTreeMap<SplitId, TestSplit> = (1..5)
            .map(|i| {
                let split = TestSplit { id: i };
                (split.id(), split)
            })
            .collect();

        let opts = SplitDiffOptions {
            enable_scale_in: true,
        };

        let prev_split_ids: HashSet<_> = actor_splits
            .values()
            .flat_map(|splits| splits.iter().map(|split| split.id()))
            .collect();

        let diff = reassign_splits(
            FragmentId::default(),
            actor_splits,
            &discovered_splits,
            opts,
        )
        .unwrap();
        check_all_splits(&discovered_splits, &diff);

        let mut after_split_to_actor = HashMap::new();
        for (actor_id, splits) in &diff {
            for split in splits {
                after_split_to_actor.insert(split.id(), *actor_id);
            }
        }

        let discovered_split_ids: HashSet<_> = discovered_splits.keys().cloned().collect();

        let retained_split_ids: HashSet<_> =
            prev_split_ids.intersection(&discovered_split_ids).collect();

        for retained_split_id in retained_split_ids {
            assert_eq!(
                prev_split_to_actor.get(retained_split_id),
                after_split_to_actor.get(retained_split_id)
            )
        }
    }

    #[test]
    fn test_drop_splits_to_empty() {
        let mut actor_splits: HashMap<ActorId, _> = HashMap::new();
        actor_splits.insert(0, vec![TestSplit { id: 0 }]);

        let discovered_splits: BTreeMap<SplitId, TestSplit> = BTreeMap::new();

        let opts = SplitDiffOptions {
            enable_scale_in: true,
        };

        let diff = reassign_splits(
            FragmentId::default(),
            actor_splits,
            &discovered_splits,
            opts,
        )
        .unwrap();

        assert!(!diff.is_empty())
    }

    #[test]
    fn test_reassign_splits() {
        fn check(
            actor_splits: HashMap<ActorId, Vec<TestSplit>>,
            discovered_splits: BTreeMap<SplitId, TestSplit>,
            expected: expect_test::Expect,
        ) {
            let diff = reassign_splits(
                FragmentId::default(),
                actor_splits,
                &discovered_splits,
                Default::default(),
            )
            .map(BTreeMap::from_iter); // ensure deterministic debug string
            expected.assert_debug_eq(&diff);
        }

        let actor_splits = HashMap::new();
        let discovered_splits: BTreeMap<SplitId, TestSplit> = BTreeMap::new();
        check(
            actor_splits,
            discovered_splits,
            expect_test::expect![[r#"
            None
        "#]],
        );

        let actor_splits = (0..3).map(|i| (i, vec![])).collect();
        let discovered_splits: BTreeMap<SplitId, TestSplit> = BTreeMap::new();
        check(
            actor_splits,
            discovered_splits,
            expect_test::expect![[r#"
                Some(
                    {
                        0: [],
                        1: [],
                        2: [],
                    },
                )
            "#]],
        );

        let actor_splits = (0..3).map(|i| (i, vec![])).collect();
        let discovered_splits: BTreeMap<SplitId, TestSplit> = (0..3)
            .map(|i| {
                let split = TestSplit { id: i };
                (split.id(), split)
            })
            .collect();
        check(
            actor_splits,
            discovered_splits,
            expect_test::expect![[r#"
                Some(
                    {
                        0: [
                            TestSplit {
                                id: 0,
                            },
                        ],
                        1: [
                            TestSplit {
                                id: 1,
                            },
                        ],
                        2: [
                            TestSplit {
                                id: 2,
                            },
                        ],
                    },
                )
            "#]],
        );

        let actor_splits = (0..3).map(|i| (i, vec![TestSplit { id: i }])).collect();
        let discovered_splits: BTreeMap<SplitId, TestSplit> = (0..5)
            .map(|i| {
                let split = TestSplit { id: i };
                (split.id(), split)
            })
            .collect();
        check(
            actor_splits,
            discovered_splits,
            expect_test::expect![[r#"
                Some(
                    {
                        0: [
                            TestSplit {
                                id: 0,
                            },
                            TestSplit {
                                id: 3,
                            },
                        ],
                        1: [
                            TestSplit {
                                id: 1,
                            },
                            TestSplit {
                                id: 4,
                            },
                        ],
                        2: [
                            TestSplit {
                                id: 2,
                            },
                        ],
                    },
                )
            "#]],
        );

        let mut actor_splits: HashMap<ActorId, Vec<TestSplit>> =
            (0..3).map(|i| (i, vec![TestSplit { id: i }])).collect();
        actor_splits.insert(3, vec![]);
        actor_splits.insert(4, vec![]);
        let discovered_splits: BTreeMap<SplitId, TestSplit> = (0..5)
            .map(|i| {
                let split = TestSplit { id: i };
                (split.id(), split)
            })
            .collect();
        check(
            actor_splits,
            discovered_splits,
            expect_test::expect![[r#"
                Some(
                    {
                        0: [
                            TestSplit {
                                id: 0,
                            },
                        ],
                        1: [
                            TestSplit {
                                id: 1,
                            },
                        ],
                        2: [
                            TestSplit {
                                id: 2,
                            },
                        ],
                        3: [
                            TestSplit {
                                id: 3,
                            },
                        ],
                        4: [
                            TestSplit {
                                id: 4,
                            },
                        ],
                    },
                )
            "#]],
        );
    }
}<|MERGE_RESOLUTION|>--- conflicted
+++ resolved
@@ -272,49 +272,16 @@
                 }
             };
 
-<<<<<<< HEAD
-            if let Some(discovered_splits) = handle.discovered_splits().await {
-                for fragment_id in fragment_ids {
-                    let actor_ids = match self
-                        .metadata_manager
-                        .get_running_actors_by_fragment(*fragment_id)
-                        .await
-                    {
-                        Ok(actor_ids) => actor_ids,
-                        Err(err) => {
-                            tracing::warn!("Failed to get the actor of the fragment {}, maybe the fragment doesn't exist anymore", err.to_string());
-                            continue;
-                        }
-                    };
-
-                    let prev_actor_splits: HashMap<_, _> = actor_ids
-                        .into_iter()
-                        .map(|actor_id| {
-                            (
-                                actor_id,
-                                self.actor_splits
-                                    .get(&actor_id)
-                                    .cloned()
-                                    .unwrap_or_default(),
-                            )
-                        })
-                        .collect();
-
-                    if discovered_splits.is_empty() {
-                        tracing::warn!("No splits discovered for source {}", source_id);
-                    }
-=======
             let Some(discovered_splits) = handle.discovered_splits().await else {
                 return Ok(split_assignment);
             };
             if discovered_splits.is_empty() {
                 tracing::warn!("No splits discovered for source {}", source_id);
             }
->>>>>>> ee6c1e94
 
             for fragment_id in fragment_ids {
                 let actor_ids = match self
-                    .fragment_manager
+                    .metadata_manager
                     .get_running_actors_of_fragment(*fragment_id)
                     .await
                 {

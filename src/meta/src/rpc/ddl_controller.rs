--- conflicted
+++ resolved
@@ -1064,17 +1064,12 @@
             match stream_job.create_type() {
                 CreateType::Background => {
                     tracing::error!(id = job_id, error = ?e, "finish stream job failed");
-<<<<<<< HEAD
-                    if let Err(err) = mgr.fragment_manager.select_table_fragments_by_table_id(&job_id.into()).await
-                        && err.is_fragment_not_found() {
-=======
-                    if let Err(err) = self
+                    if let Err(err) = mgr
                         .fragment_manager
                         .select_table_fragments_by_table_id(&job_id.into())
                         .await
                         && err.is_fragment_not_found()
                     {
->>>>>>> ee6c1e94
                         // If the table fragments are not found, it means that the stream job has not been created.
                         // We need to cancel the stream job.
                         self.cancel_stream_job(&stream_job, internal_tables, Some(&e))
@@ -1947,20 +1942,20 @@
                 // `server.id` (in the range from 1 to 2^32 - 1). This value MUST be unique across whole replication
                 // group (that is, different from any other server id being used by any master or slave)
                 if let Some(connector) = source.with_properties.get(UPSTREAM_SOURCE_KEY)
-                        && matches!(
-                            CdcSourceType::from(connector.as_str()),
-                            CdcSourceType::Mysql
-                        )
-                    {
-                        let props = &mut source_node.source_inner.as_mut().unwrap().with_properties;
-                        let rand_server_id = rand::thread_rng().gen_range(1..u32::MAX);
-                        props
-                            .entry("server.id".to_string())
-                            .or_insert(rand_server_id.to_string());
-
-                        // make these two `Source` consistent
-                        props.clone_into(&mut source.with_properties);
-                    }
+                    && matches!(
+                        CdcSourceType::from(connector.as_str()),
+                        CdcSourceType::Mysql
+                    )
+                {
+                    let props = &mut source_node.source_inner.as_mut().unwrap().with_properties;
+                    let rand_server_id = rand::thread_rng().gen_range(1..u32::MAX);
+                    props
+                        .entry("server.id".to_string())
+                        .or_insert(rand_server_id.to_string());
+
+                    // make these two `Source` consistent
+                    props.clone_into(&mut source.with_properties);
+                }
             }
 
             // fill table id for cdc backfill

// Copyright 2023 RisingWave Labs
//
// Licensed under the Apache License, Version 2.0 (the "License");
// you may not use this file except in compliance with the License.
// You may obtain a copy of the License at
//
//     http://www.apache.org/licenses/LICENSE-2.0
//
// Unless required by applicable law or agreed to in writing, software
// distributed under the License is distributed on an "AS IS" BASIS,
// WITHOUT WARRANTIES OR CONDITIONS OF ANY KIND, either express or implied.
// See the License for the specific language governing permissions and
// limitations under the License.

use std::cmp::Ordering;
use std::num::NonZeroUsize;
use std::sync::Arc;

use itertools::Itertools;
use risingwave_common::config::DefaultParallelism;
use risingwave_common::hash::VirtualNode;
use risingwave_common::util::column_index_mapping::ColIndexMapping;
use risingwave_common::util::epoch::Epoch;
use risingwave_pb::catalog::connection::private_link_service::PbPrivateLinkProvider;
use risingwave_pb::catalog::{
    connection, Connection, Database, Function, Schema, Source, Table, View,
};
use risingwave_pb::ddl_service::alter_relation_name_request::Relation;
use risingwave_pb::ddl_service::DdlProgress;
<<<<<<< HEAD
use risingwave_pb::stream_plan::{
    DispatchStrategy, FragmentTypeFlag, StreamFragmentGraph as StreamFragmentGraphProto,
};
=======
use risingwave_pb::stream_plan::StreamFragmentGraph as StreamFragmentGraphProto;
use tokio::sync::Semaphore;
>>>>>>> 6f94e339
use tracing::log::warn;
use tracing::Instrument;

use crate::barrier::BarrierManagerRef;
use crate::manager::{
    CatalogManagerRef, ClusterManagerRef, ConnectionId, DatabaseId, FragmentManagerRef, FunctionId,
    IdCategory, IndexId, LocalNotification, MetaSrvEnv, NotificationVersion, RelationIdEnum,
    SchemaId, SinkId, SourceId, StreamingClusterInfo, StreamingJob, TableId, ViewId,
};
use crate::model::{StreamEnvironment, TableFragments};
use crate::rpc::cloud_provider::AwsEc2Client;
use crate::storage::MetaStore;
use crate::stream::{
    validate_sink, ActorGraphBuildResult, ActorGraphBuilder, CompleteStreamFragmentGraph,
    CreateStreamingJobContext, GlobalStreamManagerRef, ReplaceTableContext, SourceManagerRef,
    StreamFragmentGraph,
};
use crate::{MetaError, MetaResult};

pub enum DropMode {
    Restrict,
    Cascade,
}

impl DropMode {
    pub fn from_request_setting(cascade: bool) -> DropMode {
        if cascade {
            DropMode::Cascade
        } else {
            DropMode::Restrict
        }
    }
}

pub enum StreamingJobId {
    MaterializedView(TableId),
    Sink(SinkId),
    Table(Option<SourceId>, TableId),
    Index(IndexId),
}

impl StreamingJobId {
    #[allow(dead_code)]
    fn id(&self) -> TableId {
        match self {
            StreamingJobId::MaterializedView(id)
            | StreamingJobId::Sink(id)
            | StreamingJobId::Table(_, id)
            | StreamingJobId::Index(id) => *id,
        }
    }
}

pub enum DdlCommand {
    CreateDatabase(Database),
    DropDatabase(DatabaseId),
    CreateSchema(Schema),
    DropSchema(SchemaId),
    CreateSource(Source),
    DropSource(SourceId, DropMode),
    CreateFunction(Function),
    DropFunction(FunctionId),
    CreateView(View),
    DropView(ViewId, DropMode),
    CreateStreamingJob(StreamingJob, StreamFragmentGraphProto),
    DropStreamingJob(StreamingJobId, DropMode),
    ReplaceTable(StreamingJob, StreamFragmentGraphProto, ColIndexMapping),
    AlterRelationName(Relation, String),
    CreateConnection(Connection),
    DropConnection(ConnectionId),
}

#[derive(Clone)]
pub struct DdlController<S: MetaStore> {
    env: MetaSrvEnv<S>,

    catalog_manager: CatalogManagerRef<S>,
    stream_manager: GlobalStreamManagerRef<S>,
    source_manager: SourceManagerRef<S>,
    cluster_manager: ClusterManagerRef<S>,
    fragment_manager: FragmentManagerRef<S>,
    barrier_manager: BarrierManagerRef<S>,

    aws_client: Arc<Option<AwsEc2Client>>,
    // The semaphore is used to limit the number of concurrent streaming job creation.
    creating_streaming_job_permits: Arc<CreatingStreamingJobPermit<S>>,
}

#[derive(Clone)]
pub struct CreatingStreamingJobPermit<S: MetaStore> {
    semaphore: Arc<Semaphore>,
    _phantom: std::marker::PhantomData<S>,
}

impl<S> CreatingStreamingJobPermit<S>
where
    S: MetaStore,
{
    async fn new(env: &MetaSrvEnv<S>) -> Self {
        let mut permits = env
            .system_params_manager()
            .get_params()
            .await
            .max_concurrent_creating_streaming_jobs() as usize;
        if permits == 0 {
            // if the system parameter is set to zero, use the max permitted value.
            permits = Semaphore::MAX_PERMITS;
        }
        let semaphore = Arc::new(Semaphore::new(permits));

        let (local_notification_tx, mut local_notification_rx) =
            tokio::sync::mpsc::unbounded_channel();
        env.notification_manager()
            .insert_local_sender(local_notification_tx)
            .await;
        let semaphore_clone = semaphore.clone();
        tokio::spawn(async move {
            while let Some(notification) = local_notification_rx.recv().await {
                let LocalNotification::SystemParamsChange(p) = &notification else {
                    continue;
                };
                let mut new_permits = p.max_concurrent_creating_streaming_jobs() as usize;
                if new_permits == 0 {
                    new_permits = Semaphore::MAX_PERMITS;
                }
                match permits.cmp(&new_permits) {
                    Ordering::Less => {
                        semaphore_clone.add_permits(new_permits - permits);
                    }
                    Ordering::Equal => continue,
                    Ordering::Greater => {
                        semaphore_clone
                            .acquire_many((permits - new_permits) as u32)
                            .await
                            .unwrap()
                            .forget();
                    }
                }
                tracing::info!(
                    "max_concurrent_creating_streaming_jobs changed from {} to {}",
                    permits,
                    new_permits
                );
                permits = new_permits;
            }
        });

        Self {
            semaphore,
            _phantom: std::marker::PhantomData,
        }
    }
}

impl<S> DdlController<S>
where
    S: MetaStore,
{
    pub(crate) async fn new(
        env: MetaSrvEnv<S>,
        catalog_manager: CatalogManagerRef<S>,
        stream_manager: GlobalStreamManagerRef<S>,
        source_manager: SourceManagerRef<S>,
        cluster_manager: ClusterManagerRef<S>,
        fragment_manager: FragmentManagerRef<S>,
        barrier_manager: BarrierManagerRef<S>,
        aws_client: Arc<Option<AwsEc2Client>>,
    ) -> Self {
        let creating_streaming_job_permits = Arc::new(CreatingStreamingJobPermit::new(&env).await);
        Self {
            env,
            catalog_manager,
            stream_manager,
            source_manager,
            cluster_manager,
            fragment_manager,
            barrier_manager,
            aws_client,
            creating_streaming_job_permits,
        }
    }

    /// `check_barrier_manager_status` checks the status of the barrier manager, return unavailable
    /// when it's not running.
    async fn check_barrier_manager_status(&self) -> MetaResult<()> {
        if !self.barrier_manager.is_running().await {
            return Err(MetaError::unavailable(
                "The cluster is starting or recovering".into(),
            ));
        }
        Ok(())
    }

    /// `run_command` spawns a tokio coroutine to execute the target ddl command. When the client
    /// has been interrupted during executing, the request will be cancelled by tonic. Since we have
    /// a lot of logic for revert, status management, notification and so on, ensuring consistency
    /// would be a huge hassle and pain if we don't spawn here.
    pub(crate) async fn run_command(&self, command: DdlCommand) -> MetaResult<NotificationVersion> {
        self.check_barrier_manager_status().await?;
        let ctrl = self.clone();
        let fut = async move {
            match command {
                DdlCommand::CreateDatabase(database) => ctrl.create_database(database).await,
                DdlCommand::DropDatabase(database_id) => ctrl.drop_database(database_id).await,
                DdlCommand::CreateSchema(schema) => ctrl.create_schema(schema).await,
                DdlCommand::DropSchema(schema_id) => ctrl.drop_schema(schema_id).await,
                DdlCommand::CreateSource(source) => ctrl.create_source(source).await,
                DdlCommand::DropSource(source_id, drop_mode) => {
                    ctrl.drop_source(source_id, drop_mode).await
                }
                DdlCommand::CreateFunction(function) => ctrl.create_function(function).await,
                DdlCommand::DropFunction(function_id) => ctrl.drop_function(function_id).await,
                DdlCommand::CreateView(view) => ctrl.create_view(view).await,
                DdlCommand::DropView(view_id, drop_mode) => {
                    ctrl.drop_view(view_id, drop_mode).await
                }
                DdlCommand::CreateStreamingJob(stream_job, fragment_graph) => {
                    ctrl.create_streaming_job(stream_job, fragment_graph).await
                }
                DdlCommand::DropStreamingJob(job_id, drop_mode) => {
                    ctrl.drop_streaming_job(job_id, drop_mode).await
                }
                DdlCommand::ReplaceTable(stream_job, fragment_graph, table_col_index_mapping) => {
                    ctrl.replace_table(stream_job, fragment_graph, table_col_index_mapping)
                        .await
                }
                DdlCommand::AlterRelationName(relation, name) => {
                    ctrl.alter_relation_name(relation, &name).await
                }
                DdlCommand::CreateConnection(connection) => {
                    ctrl.create_connection(connection).await
                }
                DdlCommand::DropConnection(connection_id) => {
                    ctrl.drop_connection(connection_id).await
                }
            }
        }
        .in_current_span();
        tokio::spawn(fut).await.unwrap()
    }

    pub(crate) async fn get_ddl_progress(&self) -> Vec<DdlProgress> {
        self.barrier_manager.get_ddl_progress().await
    }

    async fn create_database(&self, database: Database) -> MetaResult<NotificationVersion> {
        self.catalog_manager.create_database(&database).await
    }

    async fn drop_database(&self, database_id: DatabaseId) -> MetaResult<NotificationVersion> {
        // 1. drop all catalogs in this database.
        let (version, streaming_ids, source_ids, connections_dropped) =
            self.catalog_manager.drop_database(database_id).await?;
        // 2. Unregister source connector worker.
        self.source_manager.unregister_sources(source_ids).await;
        // 3. drop streaming jobs.
        if !streaming_ids.is_empty() {
            self.stream_manager.drop_streaming_jobs(streaming_ids).await;
        }
        // 4. delete cloud resources if any
        for conn in connections_dropped {
            self.delete_vpc_endpoint(&conn).await?;
        }

        Ok(version)
    }

    async fn create_schema(&self, schema: Schema) -> MetaResult<NotificationVersion> {
        self.catalog_manager.create_schema(&schema).await
    }

    async fn drop_schema(&self, schema_id: SchemaId) -> MetaResult<NotificationVersion> {
        self.catalog_manager.drop_schema(schema_id).await
    }

    async fn create_source(&self, mut source: Source) -> MetaResult<NotificationVersion> {
        // set the initialized_at_epoch to the current epoch.
        source.initialized_at_epoch = Some(Epoch::now().0);

        self.catalog_manager
            .start_create_source_procedure(&source)
            .await?;

        if let Err(e) = self.source_manager.register_source(&source).await {
            self.catalog_manager
                .cancel_create_source_procedure(&source)
                .await?;
            return Err(e);
        }

        self.catalog_manager
            .finish_create_source_procedure(source)
            .await
    }

    async fn drop_source(
        &self,
        source_id: SourceId,
        drop_mode: DropMode,
    ) -> MetaResult<NotificationVersion> {
        // 1. Drop source in catalog.
        let version = self
            .catalog_manager
            .drop_relation(
                RelationIdEnum::Source(source_id),
                self.fragment_manager.clone(),
                drop_mode,
            )
            .await?
            .0;
        // 2. Unregister source connector worker.
        self.source_manager
            .unregister_sources(vec![source_id])
            .await;

        Ok(version)
    }

    async fn create_function(&self, function: Function) -> MetaResult<NotificationVersion> {
        self.catalog_manager.create_function(&function).await
    }

    async fn drop_function(&self, function_id: FunctionId) -> MetaResult<NotificationVersion> {
        self.catalog_manager.drop_function(function_id).await
    }

    async fn create_view(&self, view: View) -> MetaResult<NotificationVersion> {
        self.catalog_manager.create_view(&view).await
    }

    async fn drop_view(
        &self,
        view_id: ViewId,
        drop_mode: DropMode,
    ) -> MetaResult<NotificationVersion> {
        let (version, streaming_job_ids) = self
            .catalog_manager
            .drop_relation(
                RelationIdEnum::View(view_id),
                self.fragment_manager.clone(),
                drop_mode,
            )
            .await?;
        self.stream_manager
            .drop_streaming_jobs(streaming_job_ids)
            .await;
        Ok(version)
    }

    async fn create_connection(&self, connection: Connection) -> MetaResult<NotificationVersion> {
        self.catalog_manager.create_connection(connection).await
    }

    async fn drop_connection(
        &self,
        connection_id: ConnectionId,
    ) -> MetaResult<NotificationVersion> {
        let (version, connection) = self.catalog_manager.drop_connection(connection_id).await?;
        self.delete_vpc_endpoint(&connection).await?;
        Ok(version)
    }

    async fn delete_vpc_endpoint(&self, connection: &Connection) -> MetaResult<()> {
        // delete AWS vpc endpoint
        if let Some(connection::Info::PrivateLinkService(svc)) = &connection.info
            && svc.get_provider()? == PbPrivateLinkProvider::Aws {
            if let Some(aws_cli) = self.aws_client.as_ref() {
                aws_cli.delete_vpc_endpoint(&svc.endpoint_id).await?;
            } else {
                warn!("AWS client is not initialized, skip deleting vpc endpoint {}", svc.endpoint_id);
            }
        }
        Ok(())
    }

    async fn create_streaming_job(
        &self,
        mut stream_job: StreamingJob,
        fragment_graph: StreamFragmentGraphProto,
    ) -> MetaResult<NotificationVersion> {
        let _permit = self
            .creating_streaming_job_permits
            .semaphore
            .acquire()
            .await
            .unwrap();
        let _reschedule_job_lock = self.stream_manager.reschedule_lock.read().await;

        let env = StreamEnvironment::from_protobuf(fragment_graph.get_env().unwrap());
        let fragment_graph = self
            .prepare_stream_job(&mut stream_job, fragment_graph)
            .await?;

        // Update the corresponding 'initiated_at' field.
        stream_job.mark_initialized();

        let mut internal_tables = vec![];
        let result = try {
            let (ctx, table_fragments) = self
                .build_stream_job(env, &stream_job, fragment_graph)
                .await?;

            internal_tables = ctx.internal_tables();

            match &stream_job {
                StreamingJob::Table(Some(source), _) => {
                    // Register the source on the connector node.
                    self.source_manager.register_source(source).await?;
                }
                StreamingJob::Sink(sink) => {
                    // Validate the sink on the connector node.
                    validate_sink(sink, self.env.connector_client()).await?;
                }
                _ => {}
            }

            self.stream_manager
                .create_streaming_job(table_fragments, ctx)
                .await?;
        };

        match result {
            Ok(_) => self.finish_stream_job(stream_job, internal_tables).await,
            Err(err) => {
                self.cancel_stream_job(&stream_job, internal_tables).await;
                Err(err)
            }
        }
    }

    async fn drop_streaming_job(
        &self,
        job_id: StreamingJobId,
        drop_mode: DropMode,
    ) -> MetaResult<NotificationVersion> {
        let _reschedule_job_lock = self.stream_manager.reschedule_lock.read().await;
        let (version, streaming_job_ids) = match job_id {
            StreamingJobId::MaterializedView(table_id) => {
                self.catalog_manager
                    .drop_relation(
                        RelationIdEnum::Table(table_id),
                        self.fragment_manager.clone(),
                        drop_mode,
                    )
                    .await?
            }
            StreamingJobId::Sink(sink_id) => {
                self.catalog_manager
                    .drop_relation(
                        RelationIdEnum::Sink(sink_id),
                        self.fragment_manager.clone(),
                        drop_mode,
                    )
                    .await?
            }
            StreamingJobId::Table(source_id, table_id) => {
                self.drop_table_inner(
                    source_id,
                    table_id,
                    self.fragment_manager.clone(),
                    drop_mode,
                )
                .await?
            }
            StreamingJobId::Index(index_id) => {
                self.catalog_manager
                    .drop_relation(
                        RelationIdEnum::Index(index_id),
                        self.fragment_manager.clone(),
                        drop_mode,
                    )
                    .await?
            }
        };

        self.stream_manager
            .drop_streaming_jobs(streaming_job_ids)
            .await;
        Ok(version)
    }

    /// `prepare_stream_job` prepares a stream job and returns the stream fragment graph.
    async fn prepare_stream_job(
        &self,
        stream_job: &mut StreamingJob,
        fragment_graph: StreamFragmentGraphProto,
    ) -> MetaResult<StreamFragmentGraph> {
        // 1. Build fragment graph.
        let fragment_graph =
            StreamFragmentGraph::new(fragment_graph, self.env.id_gen_manager_ref(), stream_job)
                .await?;

        // 2. Set the graph-related fields and freeze the `stream_job`.
        stream_job.set_table_fragment_id(fragment_graph.table_fragment_id());
        stream_job.set_dml_fragment_id(fragment_graph.dml_fragment_id());
        let stream_job = &*stream_job;

        // 3. Mark current relation as "creating" and add reference count to dependent relations.
        self.catalog_manager
            .start_create_stream_job_procedure(stream_job)
            .await?;

        Ok(fragment_graph)
    }

    fn resolve_stream_parallelism(
        &self,
        default_parallelism: Option<NonZeroUsize>,
        cluster_info: &StreamingClusterInfo,
    ) -> MetaResult<NonZeroUsize> {
        if cluster_info.parallel_units.is_empty() {
            return Err(MetaError::unavailable(
                "No available parallel units to schedule".to_string(),
            ));
        }

        let available_parallel_units =
            NonZeroUsize::new(cluster_info.parallel_units.len()).unwrap();
        // Use configured parallel units if no default parallelism is specified.
        let parallelism = default_parallelism.unwrap_or(match &self.env.opts.default_parallelism {
            DefaultParallelism::Full => {
                if available_parallel_units.get() > VirtualNode::COUNT {
                    tracing::warn!(
                        "Too many parallel units, use {} instead",
                        VirtualNode::COUNT
                    );
                    NonZeroUsize::new(VirtualNode::COUNT).unwrap()
                } else {
                    available_parallel_units
                }
            }
            DefaultParallelism::Default(num) => *num,
        });

        if parallelism > available_parallel_units {
            return Err(MetaError::unavailable(format!(
                "Not enough parallel units to schedule, required: {}, available: {}",
                parallelism, available_parallel_units
            )));
        }

        Ok(parallelism)
    }

    /// `build_stream_job` builds a streaming job and returns the context and table fragments.
    async fn build_stream_job(
        &self,
        env: StreamEnvironment,
        stream_job: &StreamingJob,
        fragment_graph: StreamFragmentGraph,
    ) -> MetaResult<(CreateStreamingJobContext, TableFragments)> {
        let id = stream_job.id();
        let default_parallelism = fragment_graph.default_parallelism();
        let internal_tables = fragment_graph.internal_tables();

        // 1. Resolve the upstream fragments, extend the fragment graph to a complete graph that
        // contains all information needed for building the actor graph.
        let upstream_mview_fragments = self
            .fragment_manager
            .get_upstream_mview_fragments(fragment_graph.dependent_table_ids())
            .await?;
        let upstream_mview_actors = upstream_mview_fragments
            .iter()
            .map(|(&table_id, fragment)| {
                (
                    table_id,
                    fragment.actors.iter().map(|a| a.actor_id).collect_vec(),
                )
            })
            .collect();

        let complete_graph =
            CompleteStreamFragmentGraph::with_upstreams(fragment_graph, upstream_mview_fragments)?;

        // 2. Build the actor graph.
        let cluster_info = self.cluster_manager.get_streaming_cluster_info().await;
        let default_parallelism =
            self.resolve_stream_parallelism(default_parallelism, &cluster_info)?;

        let actor_graph_builder =
            ActorGraphBuilder::new(complete_graph, cluster_info, default_parallelism)?;

        let ActorGraphBuildResult {
            graph,
            building_locations,
            existing_locations,
            dispatchers,
            merge_updates,
        } = actor_graph_builder
            .generate_graph(self.env.id_gen_manager_ref(), stream_job)
            .await?;
        assert!(merge_updates.is_empty());

        // 3. Build the table fragments structure that will be persisted in the stream manager,
        // and the context that contains all information needed for building the
        // actors on the compute nodes.
        let table_fragments =
            TableFragments::new(id.into(), graph, &building_locations.actor_locations, env);

        let ctx = CreateStreamingJobContext {
            dispatchers,
            upstream_mview_actors,
            internal_tables,
            building_locations,
            existing_locations,
            table_properties: stream_job.properties(),
            definition: stream_job.definition(),
            mv_table_id: stream_job.mv_table(),
        };

        // 4. Mark creating tables, including internal tables and the table of the stream job.
        let creating_tables = ctx
            .internal_tables()
            .into_iter()
            .chain(stream_job.table().cloned())
            .collect_vec();

        self.catalog_manager
            .mark_creating_tables(&creating_tables)
            .await;

        Ok((ctx, table_fragments))
    }

    /// `cancel_stream_job` cancels a stream job and clean some states.
    async fn cancel_stream_job(&self, stream_job: &StreamingJob, internal_tables: Vec<Table>) {
        let mut creating_internal_table_ids =
            internal_tables.into_iter().map(|t| t.id).collect_vec();
        // 1. cancel create procedure.
        match stream_job {
            StreamingJob::MaterializedView(table) => {
                creating_internal_table_ids.push(table.id);
                self.catalog_manager
                    .cancel_create_table_procedure(table)
                    .await;
            }
            StreamingJob::Sink(sink) => {
                self.catalog_manager
                    .cancel_create_sink_procedure(sink)
                    .await;
            }
            StreamingJob::Table(source, table) => {
                creating_internal_table_ids.push(table.id);
                if let Some(source) = source {
                    self.catalog_manager
                        .cancel_create_table_procedure_with_source(source, table)
                        .await;
                } else {
                    self.catalog_manager
                        .cancel_create_table_procedure(table)
                        .await;
                }
            }
            StreamingJob::Index(index, table) => {
                creating_internal_table_ids.push(table.id);
                self.catalog_manager
                    .cancel_create_index_procedure(index, table)
                    .await;
            }
        }
        // 2. unmark creating tables.
        self.catalog_manager
            .unmark_creating_tables(&creating_internal_table_ids, true)
            .await;
    }

    /// `finish_stream_job` finishes a stream job and clean some states.
    async fn finish_stream_job(
        &self,
        mut stream_job: StreamingJob,
        internal_tables: Vec<Table>,
    ) -> MetaResult<u64> {
        // 1. finish procedure.
        let mut creating_internal_table_ids = internal_tables.iter().map(|t| t.id).collect_vec();

        // Update the corresponding 'created_at' field.
        stream_job.mark_created();

        let version = match stream_job {
            StreamingJob::MaterializedView(table) => {
                creating_internal_table_ids.push(table.id);
                self.catalog_manager
                    .finish_create_table_procedure(internal_tables, table)
                    .await?
            }
            StreamingJob::Sink(sink) => {
                self.catalog_manager
                    .finish_create_sink_procedure(internal_tables, sink)
                    .await?
            }
            StreamingJob::Table(source, table) => {
                creating_internal_table_ids.push(table.id);
                if let Some(source) = source {
                    self.catalog_manager
                        .finish_create_table_procedure_with_source(source, table, internal_tables)
                        .await?
                } else {
                    self.catalog_manager
                        .finish_create_table_procedure(internal_tables, table)
                        .await?
                }
            }
            StreamingJob::Index(index, table) => {
                creating_internal_table_ids.push(table.id);
                self.catalog_manager
                    .finish_create_index_procedure(internal_tables, index, table)
                    .await?
            }
        };

        // 2. unmark creating tables.
        self.catalog_manager
            .unmark_creating_tables(&creating_internal_table_ids, false)
            .await;

        Ok(version)
    }

    async fn drop_table_inner(
        &self,
        source_id: Option<SourceId>,
        table_id: TableId,
        fragment_manager: FragmentManagerRef<S>,
        drop_mode: DropMode,
    ) -> MetaResult<(
        NotificationVersion,
        Vec<risingwave_common::catalog::TableId>,
    )> {
        if let Some(source_id) = source_id {
            // Drop table and source in catalog. Check `source_id` if it is the table's
            // `associated_source_id`. Indexes also need to be dropped atomically.
            let (version, delete_jobs) = self
                .catalog_manager
                .drop_relation(
                    RelationIdEnum::Table(table_id),
                    fragment_manager.clone(),
                    drop_mode,
                )
                .await?;
            // Unregister source connector worker.
            self.source_manager
                .unregister_sources(vec![source_id])
                .await;
            Ok((version, delete_jobs))
        } else {
            self.catalog_manager
                .drop_relation(RelationIdEnum::Table(table_id), fragment_manager, drop_mode)
                .await
        }
    }

    async fn replace_table(
        &self,
        mut stream_job: StreamingJob,
        fragment_graph: StreamFragmentGraphProto,
        table_col_index_mapping: ColIndexMapping,
    ) -> MetaResult<NotificationVersion> {
        let _reschedule_job_lock = self.stream_manager.reschedule_lock.read().await;
        let env = StreamEnvironment::from_protobuf(fragment_graph.get_env().unwrap());

        let (fragment_graph, dispatch_strategy) = self
            .prepare_replace_table(&mut stream_job, fragment_graph)
            .await?;

        let result = try {
            let (ctx, table_fragments) = self
                .build_replace_table(
                    env,
                    &stream_job,
                    fragment_graph,
                    table_col_index_mapping.clone(),
                    dispatch_strategy,
                )
                .await?;

            self.stream_manager
                .replace_table(table_fragments, ctx, &stream_job)
                .await?;
        };

        match result {
            Ok(_) => {
                self.finish_replace_table(&stream_job, table_col_index_mapping)
                    .await
            }
            Err(err) => {
                self.cancel_replace_table(&stream_job).await?;
                Err(err)
            }
        }
    }

    fn remove_source_from_graph(
        mut fragment_graph: StreamFragmentGraphProto,
    ) -> (StreamFragmentGraphProto, Option<DispatchStrategy>) {
        let source_id = fragment_graph
            .fragments
            .values()
            .find(|f| (f.fragment_type_mask & FragmentTypeFlag::Source as u32) != 0)
            .map(|f| f.fragment_id)
            .unwrap();
        fragment_graph.fragments.remove(&source_id);
        let mut edges = vec![];
        let mut dispatch_strategy = None;
        for edge in fragment_graph.edges {
            if edge.upstream_id != source_id && edge.downstream_id != source_id {
                edges.push(edge);
            } else {
                dispatch_strategy = edge.dispatch_strategy;
            }
        }
        fragment_graph.edges = edges;
        fragment_graph.table_ids_cnt -= 1;
        (fragment_graph, dispatch_strategy)
    }

    /// `prepare_replace_table` prepares a table replacement and returns the new stream fragment
    /// graph. This is basically the same as `prepare_stream_job`, except that it does more
    /// assertions and uses a different method to mark in the catalog.
    async fn prepare_replace_table(
        &self,
        stream_job: &mut StreamingJob,
        mut fragment_graph: StreamFragmentGraphProto,
    ) -> MetaResult<(StreamFragmentGraph, Option<DispatchStrategy>)> {
        let mut dispatch_strategy = None;
        // If table has associated source, delete the source in the graph
        if stream_job.has_associated_source() {
            (fragment_graph, dispatch_strategy) = Self::remove_source_from_graph(fragment_graph);
        }
        // 1. Build fragment graph.
        let fragment_graph =
            StreamFragmentGraph::new(fragment_graph, self.env.id_gen_manager_ref(), stream_job)
                .await?;

        // 2. Set the graph-related fields and freeze the `stream_job`.
        stream_job.set_table_fragment_id(fragment_graph.table_fragment_id());
        stream_job.set_dml_fragment_id(fragment_graph.dml_fragment_id());
        let stream_job = &*stream_job;

        // 3. Mark current relation as "updating".
        self.catalog_manager
            .start_replace_table_procedure(stream_job.table().unwrap())
            .await?;

        Ok((fragment_graph, dispatch_strategy))
    }

    /// `build_replace_table` builds a table replacement and returns the context and new table
    /// fragments.
    async fn build_replace_table(
        &self,
        env: StreamEnvironment,
        stream_job: &StreamingJob,
        mut fragment_graph: StreamFragmentGraph,
        table_col_index_mapping: ColIndexMapping,
        dispatch_strategy: Option<DispatchStrategy>,
    ) -> MetaResult<(ReplaceTableContext, TableFragments)> {
        let id = stream_job.id();
        let default_parallelism = fragment_graph.default_parallelism();

        let old_table_fragments = self
            .fragment_manager
            .select_table_fragments_by_table_id(&id.into())
            .await?;
        let old_internal_table_ids = old_table_fragments.internal_table_ids();
        let old_internal_tables = self
            .catalog_manager
            .get_tables(&old_internal_table_ids)
            .await;

<<<<<<< HEAD
        if !stream_job.has_associated_source() {
            fragment_graph.fit_internal_table_ids(old_internal_tables)?;
        }
=======
        fragment_graph.fit_internal_table_ids(old_internal_tables)?;
>>>>>>> 6f94e339

        // 1. Resolve the edges to the downstream fragments, extend the fragment graph to a complete
        // graph that contains all information needed for building the actor graph.
        let original_table_fragment = self.fragment_manager.get_mview_fragment(id.into()).await?;

        // Map the column indices in the dispatchers with the given mapping.
        let downstream_fragments = self
            .fragment_manager
            .get_downstream_chain_fragments(id.into())
            .await?
            .into_iter()
            .map(|(d, f)| Some((table_col_index_mapping.rewrite_dispatch_strategy(&d)?, f)))
            .collect::<Option<_>>()
            .ok_or_else(|| {
                // The `rewrite` only fails if some column is dropped.
                MetaError::invalid_parameter(
                    "unable to drop the column due to being referenced by downstream materialized views or sinks",
                )
            })?;

        // Original source fragments
        let upstream_fragments = if stream_job.has_associated_source() {
            self.fragment_manager
                .get_upstream_source_fragments(id.into())
                .await?
        } else {
            vec![]
        };

        let complete_graph = CompleteStreamFragmentGraph::with_downstreams_upstreams(
            fragment_graph,
            original_table_fragment.fragment_id,
            downstream_fragments,
            upstream_fragments.clone(),
            dispatch_strategy,
        )?;

        // 2. Build the actor graph.
        let cluster_info = self.cluster_manager.get_streaming_cluster_info().await;
        let default_parallelism =
            self.resolve_stream_parallelism(default_parallelism, &cluster_info)?;
        let actor_graph_builder =
            ActorGraphBuilder::new(complete_graph, cluster_info, default_parallelism)?;

        let ActorGraphBuildResult {
            graph,
            building_locations,
            existing_locations,
            dispatchers,
            merge_updates,
        } = actor_graph_builder
            .generate_graph(self.env.id_gen_manager_ref(), stream_job)
            .await?;

        // 3. Assign a new dummy ID for the new table fragments.
        //
        // FIXME: we use a dummy table ID for new table fragments, so we can drop the old fragments
        // with the real table ID, then replace the dummy table ID with the real table ID. This is a
        // workaround for not having the version info in the fragment manager.
        let dummy_id = self
            .env
            .id_gen_manager()
            .generate::<{ IdCategory::Table }>()
            .await? as u32;

        // 4. Build the table fragments structure that will be persisted in the stream manager, and
        // the context that contains all information needed for building the actors on the compute
        // nodes.
        let table_fragments = TableFragments::new(
            dummy_id.into(),
            graph,
            &building_locations.actor_locations,
            env,
        );

        let ctx = ReplaceTableContext {
            old_table_fragments,
            merge_updates,
            building_locations,
            existing_locations,
            table_properties: stream_job.properties(),
            dispatchers,
        };

        Ok((ctx, table_fragments))
    }

    async fn finish_replace_table(
        &self,
        stream_job: &StreamingJob,
        table_col_index_mapping: ColIndexMapping,
    ) -> MetaResult<NotificationVersion> {
        let StreamingJob::Table(source, table) = stream_job else {
            unreachable!("unexpected job: {stream_job:?}")
        };

        self.catalog_manager
            .finish_replace_table_procedure(source, table, table_col_index_mapping)
            .await
    }

    // TODO: cancel source
    async fn cancel_replace_table(&self, stream_job: &StreamingJob) -> MetaResult<()> {
        let StreamingJob::Table(_, table) = stream_job else {
            unreachable!("unexpected job: {stream_job:?}")
        };

        self.catalog_manager
            .cancel_replace_table_procedure(table)
            .await
    }

    async fn alter_relation_name(
        &self,
        relation: Relation,
        new_name: &str,
    ) -> MetaResult<NotificationVersion> {
        match relation {
            Relation::TableId(table_id) => {
                self.catalog_manager
                    .alter_table_name(table_id, new_name)
                    .await
            }
            Relation::ViewId(view_id) => {
                self.catalog_manager
                    .alter_view_name(view_id, new_name)
                    .await
            }
            Relation::IndexId(index_id) => {
                self.catalog_manager
                    .alter_index_name(index_id, new_name)
                    .await
            }
            Relation::SinkId(sink_id) => {
                self.catalog_manager
                    .alter_sink_name(sink_id, new_name)
                    .await
            }
            Relation::SourceId(source_id) => {
                self.catalog_manager
                    .alter_source_name(source_id, new_name)
                    .await
            }
        }
    }
}<|MERGE_RESOLUTION|>--- conflicted
+++ resolved
@@ -27,14 +27,10 @@
 };
 use risingwave_pb::ddl_service::alter_relation_name_request::Relation;
 use risingwave_pb::ddl_service::DdlProgress;
-<<<<<<< HEAD
 use risingwave_pb::stream_plan::{
     DispatchStrategy, FragmentTypeFlag, StreamFragmentGraph as StreamFragmentGraphProto,
 };
-=======
-use risingwave_pb::stream_plan::StreamFragmentGraph as StreamFragmentGraphProto;
 use tokio::sync::Semaphore;
->>>>>>> 6f94e339
 use tracing::log::warn;
 use tracing::Instrument;
 
@@ -905,13 +901,21 @@
             .get_tables(&old_internal_table_ids)
             .await;
 
-<<<<<<< HEAD
         if !stream_job.has_associated_source() {
             fragment_graph.fit_internal_table_ids(old_internal_tables)?;
         }
-=======
+
+        let old_table_fragments = self
+            .fragment_manager
+            .select_table_fragments_by_table_id(&id.into())
+            .await?;
+        let old_internal_table_ids = old_table_fragments.internal_table_ids();
+        let old_internal_tables = self
+            .catalog_manager
+            .get_tables(&old_internal_table_ids)
+            .await;
+
         fragment_graph.fit_internal_table_ids(old_internal_tables)?;
->>>>>>> 6f94e339
 
         // 1. Resolve the edges to the downstream fragments, extend the fragment graph to a complete
         // graph that contains all information needed for building the actor graph.

--- conflicted
+++ resolved
@@ -21,10 +21,6 @@
 use anyhow::anyhow;
 use itertools::Itertools;
 use rand::Rng;
-<<<<<<< HEAD
-use risingwave_common::bail;
-=======
->>>>>>> 1f4b882d
 use risingwave_common::config::DefaultParallelism;
 use risingwave_common::hash::{ParallelUnitMapping, VirtualNode};
 use risingwave_common::util::column_index_mapping::ColIndexMapping;
@@ -32,10 +28,7 @@
 use risingwave_common::util::stream_graph_visitor::{
     visit_fragment, visit_stream_node, visit_stream_node_cont,
 };
-<<<<<<< HEAD
-=======
 use risingwave_common::{bail, current_cluster_version};
->>>>>>> 1f4b882d
 use risingwave_connector::dispatch_source_prop;
 use risingwave_connector::source::cdc::CdcSourceType;
 use risingwave_connector::source::{
@@ -458,10 +451,7 @@
                 source.id = self.gen_unique_id::<{ IdCategory::Table }>().await?;
                 // set the initialized_at_epoch to the current epoch.
                 source.initialized_at_epoch = Some(Epoch::now().0);
-<<<<<<< HEAD
-=======
                 source.initialized_at_cluster_version = Some(current_cluster_version());
->>>>>>> 1f4b882d
 
                 mgr.catalog_manager
                     .start_create_source_procedure(&source)
@@ -1903,10 +1893,6 @@
                     .alter_set_schema(mgr.fragment_manager.clone(), object, new_schema_id)
                     .await
             }
-<<<<<<< HEAD
-            MetadataManager::V2(_) => {
-                unimplemented!("support set schema in v2")
-=======
             MetadataManager::V2(mgr) => {
                 let (obj_type, id) = match object {
                     alter_set_schema_request::Object::TableId(id) => {
@@ -1931,7 +1917,6 @@
                 mgr.catalog_controller
                     .alter_schema(obj_type, id, new_schema_id as _)
                     .await
->>>>>>> 1f4b882d
             }
         }
     }

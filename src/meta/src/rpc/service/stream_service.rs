--- conflicted
+++ resolved
@@ -65,11 +65,7 @@
         self.env.idle_manager().record_activity();
         let req = request.into_inner();
 
-<<<<<<< HEAD
-        let max_committed_epoch = self.barrier_manager.flush(req.checkpoint).await?;
-=======
-        let snapshot = self.barrier_manager.flush().await?;
->>>>>>> 9cd73e12
+        let snapshot = self.barrier_manager.flush(req.checkpoint).await?;
         Ok(Response::new(FlushResponse {
             status: None,
             snapshot: Some(snapshot),

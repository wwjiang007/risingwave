--- conflicted
+++ resolved
@@ -128,12 +128,8 @@
                 info,
                 prev_epoch,
                 new_epoch,
-<<<<<<< HEAD
-                Command::checkpoint(),
+                command,
                 true,
-=======
-                command,
->>>>>>> 75382351
             ));
 
             let (barrier_complete_tx, mut barrier_complete_rx) =

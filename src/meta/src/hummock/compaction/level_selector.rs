--- conflicted
+++ resolved
@@ -461,244 +461,6 @@
     use crate::hummock::compaction::compaction_config::CompactionConfigBuilder;
     use crate::hummock::test_utils::iterator_test_key_of_epoch;
 
-<<<<<<< HEAD
-    pub fn push_table_level0_overlapping(levels: &mut Levels, sst: SstableInfo) {
-        levels.l0.as_mut().unwrap().total_file_size += sst.file_size;
-        levels.l0.as_mut().unwrap().sub_levels.push(Level {
-            level_idx: 0,
-            level_type: LevelType::Overlapping as i32,
-            total_file_size: sst.file_size,
-            uncompressed_file_size: sst.uncompressed_file_size,
-            sub_level_id: sst.get_sst_id(),
-            table_infos: vec![sst],
-            ..Default::default()
-        });
-    }
-
-    pub fn push_table_level0_nonoverlapping(levels: &mut Levels, sst: SstableInfo) {
-        push_table_level0_overlapping(levels, sst);
-        levels
-            .l0
-            .as_mut()
-            .unwrap()
-            .sub_levels
-            .last_mut()
-            .unwrap()
-            .level_type = LevelType::Nonoverlapping as i32;
-    }
-
-    pub fn push_tables_level0_nonoverlapping(levels: &mut Levels, table_infos: Vec<SstableInfo>) {
-        let total_file_size = table_infos.iter().map(|table| table.file_size).sum::<u64>();
-        let uncompressed_file_size = table_infos
-            .iter()
-            .map(|table| table.uncompressed_file_size)
-            .sum();
-        let sub_level_id = table_infos[0].get_sst_id();
-        levels.l0.as_mut().unwrap().total_file_size += total_file_size;
-        levels.l0.as_mut().unwrap().sub_levels.push(Level {
-            level_idx: 0,
-            level_type: LevelType::Nonoverlapping as i32,
-            total_file_size,
-            sub_level_id,
-            table_infos,
-            uncompressed_file_size,
-            ..Default::default()
-        });
-    }
-
-    pub fn generate_table(
-        id: u64,
-        table_prefix: u64,
-        left: usize,
-        right: usize,
-        epoch: u64,
-    ) -> SstableInfo {
-        SstableInfo {
-            object_id: id,
-            sst_id: id,
-            key_range: Some(KeyRange {
-                left: iterator_test_key_of_epoch(table_prefix, left, epoch),
-                right: iterator_test_key_of_epoch(table_prefix, right, epoch),
-                right_exclusive: false,
-            }),
-            file_size: (right - left + 1) as u64,
-            table_ids: vec![table_prefix as u32],
-            uncompressed_file_size: (right - left + 1) as u64,
-            total_key_count: (right - left + 1) as u64,
-            ..Default::default()
-        }
-    }
-
-    #[allow(clippy::too_many_arguments)]
-    pub fn generate_table_with_ids_and_epochs(
-        id: u64,
-        table_prefix: u64,
-        left: usize,
-        right: usize,
-        epoch: u64,
-        table_ids: Vec<u32>,
-        min_epoch: u64,
-        max_epoch: u64,
-    ) -> SstableInfo {
-        SstableInfo {
-            object_id: id,
-            sst_id: id,
-            key_range: Some(KeyRange {
-                left: iterator_test_key_of_epoch(table_prefix, left, epoch),
-                right: iterator_test_key_of_epoch(table_prefix, right, epoch),
-                right_exclusive: false,
-            }),
-            file_size: (right - left + 1) as u64,
-            table_ids,
-            uncompressed_file_size: (right - left + 1) as u64,
-            min_epoch,
-            max_epoch,
-            ..Default::default()
-        }
-    }
-
-    pub fn generate_tables(
-        ids: Range<u64>,
-        keys: Range<usize>,
-        epoch: u64,
-        file_size: u64,
-    ) -> Vec<SstableInfo> {
-        let step = (keys.end - keys.start) / (ids.end - ids.start) as usize;
-        let mut start = keys.start;
-        let mut tables = vec![];
-        for id in ids {
-            let mut table = generate_table(id, 1, start, start + step - 1, epoch);
-            table.file_size = file_size;
-            tables.push(table);
-            start += step;
-        }
-        tables
-    }
-
-    pub fn generate_level(level_idx: u32, table_infos: Vec<SstableInfo>) -> Level {
-        let total_file_size = table_infos.iter().map(|sst| sst.file_size).sum();
-        let uncompressed_file_size = table_infos
-            .iter()
-            .map(|sst| sst.uncompressed_file_size)
-            .sum();
-        Level {
-            level_idx,
-            level_type: LevelType::Nonoverlapping as i32,
-            table_infos,
-            total_file_size,
-            sub_level_id: 0,
-            uncompressed_file_size,
-            ..Default::default()
-        }
-    }
-
-    /// Returns a `OverlappingLevel`, with each `table_infos`'s element placed in a nonoverlapping
-    /// sub-level.
-    pub fn generate_l0_nonoverlapping_sublevels(table_infos: Vec<SstableInfo>) -> OverlappingLevel {
-        let total_file_size = table_infos.iter().map(|table| table.file_size).sum::<u64>();
-        let uncompressed_file_size = table_infos
-            .iter()
-            .map(|table| table.uncompressed_file_size)
-            .sum::<u64>();
-        OverlappingLevel {
-            sub_levels: table_infos
-                .into_iter()
-                .enumerate()
-                .map(|(idx, table)| Level {
-                    level_idx: 0,
-                    level_type: LevelType::Nonoverlapping as i32,
-                    total_file_size: table.file_size,
-                    uncompressed_file_size: table.uncompressed_file_size,
-                    sub_level_id: idx as u64,
-                    table_infos: vec![table],
-                    ..Default::default()
-                })
-                .collect_vec(),
-            total_file_size,
-            uncompressed_file_size,
-        }
-    }
-
-    pub fn generate_l0_nonoverlapping_multi_sublevels(
-        table_infos: Vec<Vec<SstableInfo>>,
-    ) -> OverlappingLevel {
-        let mut l0 = OverlappingLevel {
-            sub_levels: table_infos
-                .into_iter()
-                .enumerate()
-                .map(|(idx, table)| Level {
-                    level_idx: 0,
-                    level_type: LevelType::Nonoverlapping as i32,
-                    total_file_size: table.iter().map(|table| table.file_size).sum::<u64>(),
-                    uncompressed_file_size: table
-                        .iter()
-                        .map(|sst| sst.uncompressed_file_size)
-                        .sum::<u64>(),
-                    sub_level_id: idx as u64,
-                    table_infos: table,
-                    ..Default::default()
-                })
-                .collect_vec(),
-            total_file_size: 0,
-            uncompressed_file_size: 0,
-        };
-
-        l0.total_file_size = l0.sub_levels.iter().map(|l| l.total_file_size).sum::<u64>();
-        l0.uncompressed_file_size = l0
-            .sub_levels
-            .iter()
-            .map(|l| l.uncompressed_file_size)
-            .sum::<u64>();
-        l0
-    }
-
-    /// Returns a `OverlappingLevel`, with each `table_infos`'s element placed in a overlapping
-    /// sub-level.
-    pub fn generate_l0_overlapping_sublevels(
-        table_infos: Vec<Vec<SstableInfo>>,
-    ) -> OverlappingLevel {
-        let mut l0 = OverlappingLevel {
-            sub_levels: table_infos
-                .into_iter()
-                .enumerate()
-                .map(|(idx, table)| Level {
-                    level_idx: 0,
-                    level_type: LevelType::Overlapping as i32,
-                    total_file_size: table.iter().map(|table| table.file_size).sum::<u64>(),
-                    sub_level_id: idx as u64,
-                    table_infos: table.clone(),
-                    uncompressed_file_size: table
-                        .iter()
-                        .map(|sst| sst.uncompressed_file_size)
-                        .sum::<u64>(),
-                    ..Default::default()
-                })
-                .collect_vec(),
-            total_file_size: 0,
-            uncompressed_file_size: 0,
-        };
-        l0.total_file_size = l0.sub_levels.iter().map(|l| l.total_file_size).sum::<u64>();
-        l0.uncompressed_file_size = l0
-            .sub_levels
-            .iter()
-            .map(|l| l.uncompressed_file_size)
-            .sum::<u64>();
-        l0
-    }
-
-    pub(crate) fn assert_compaction_task(
-        compact_task: &CompactionTask,
-        level_handlers: &[LevelHandler],
-    ) {
-        for i in &compact_task.input.input_levels {
-            for t in &i.table_infos {
-                assert!(level_handlers[i.level_idx as usize].is_pending_compact(&t.sst_id));
-            }
-        }
-    }
-
-=======
->>>>>>> 09a1dcb2
     #[test]
     fn test_dynamic_level() {
         let config = CompactionConfigBuilder::new()

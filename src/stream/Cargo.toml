--- conflicted
+++ resolved
@@ -64,12 +64,7 @@
     "signal",
     "fs",
 ] }
-<<<<<<< HEAD
-tokio-metrics = "0.1.0"
-tokio-postgres = "0.7.8"
-=======
 tokio-metrics = "0.2.2"
->>>>>>> 8c24e9ed
 tokio-stream = "0.1"
 tonic = { workspace = true }
 tracing = "0.1"

--- conflicted
+++ resolved
@@ -42,18 +42,11 @@
     ) -> impl Future<Output = StreamExecutorResult<StreamChunk>> + Send;
 
     /// Flush the buffered chunk to the storage backend.
-<<<<<<< HEAD
-    async fn flush_data(
+    fn flush_data(
         &mut self,
         epoch: EpochPair,
         is_checkpoint: bool,
-    ) -> StreamExecutorResult<()>;
-=======
-    fn flush_data(
-        &mut self,
-        epoch: EpochPair,
     ) -> impl Future<Output = StreamExecutorResult<()>> + Send;
->>>>>>> 887655fd
 
     fn info(&self) -> &ExecutorInfo;
 

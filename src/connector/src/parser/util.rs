// Copyright 2024 RisingWave Labs
//
// Licensed under the Apache License, Version 2.0 (the "License");
// you may not use this file except in compliance with the License.
// You may obtain a copy of the License at
//
//     http://www.apache.org/licenses/LICENSE-2.0
//
// Unless required by applicable law or agreed to in writing, software
// distributed under the License is distributed on an "AS IS" BASIS,
// WITHOUT WARRANTIES OR CONDITIONS OF ANY KIND, either express or implied.
// See the License for the specific language governing permissions and
// limitations under the License.
use std::collections::HashMap;

use bytes::Bytes;
use itertools::Itertools;
use rdkafka::message::Headers;
use reqwest::Url;
use risingwave_common::error::ErrorCode::{InvalidParameterValue, ProtocolError};
use risingwave_common::error::{Result, RwError};
use risingwave_common::types::{Datum, ListValue, Scalar, ScalarImpl, StructValue};

use crate::aws_utils::load_file_descriptor_from_s3;
use crate::common::AwsAuthProps;
use crate::parser::additional_columns::get_kafka_header_item_datatype;
use crate::source::SourceMeta;

/// get kafka topic name
pub(super) fn get_kafka_topic(props: &HashMap<String, String>) -> Result<&String> {
    const KAFKA_TOPIC_KEY1: &str = "kafka.topic";
    const KAFKA_TOPIC_KEY2: &str = "topic";

    if let Some(topic) = props.get(KAFKA_TOPIC_KEY1) {
        return Ok(topic);
    }
    if let Some(topic) = props.get(KAFKA_TOPIC_KEY2) {
        return Ok(topic);
    }

    Err(RwError::from(ProtocolError(format!(
        "Must specify '{}' or '{}'",
        KAFKA_TOPIC_KEY1, KAFKA_TOPIC_KEY2,
    ))))
}

/// download bytes from http(s) url
pub(super) async fn download_from_http(location: &Url) -> Result<Bytes> {
    let res = reqwest::get(location.clone()).await.map_err(|e| {
        InvalidParameterValue(format!(
            "failed to make request to URL: {}, err: {}",
            location, e
        ))
    })?;
    if !res.status().is_success() {
        return Err(RwError::from(InvalidParameterValue(format!(
            "Http request err, URL: {}, status code: {}",
            location,
            res.status()
        ))));
    }
    res.bytes()
        .await
        .map_err(|e| InvalidParameterValue(format!("failed to read HTTP body: {}", e)).into())
}

// For parser that doesn't support key currently
#[macro_export]
macro_rules! only_parse_payload {
    ($self:ident, $payload:ident, $writer:ident) => {
        if let Some(payload) = $payload {
            $self.parse_inner(payload, $writer).await
        } else {
            Err(RwError::from(ErrorCode::InternalError(
                "Empty payload with nonempty key".into(),
            )))
        }
    };
}

// Extract encoding config and encoding type from ParserProperties
// for message key.
//
// Suppose (A, B) is the combination of key/payload combination:
// For (None, B), key should be the the key setting from B
// For (A, B), key should be the value setting from A
#[macro_export]
macro_rules! extract_key_config {
    ($props:ident) => {
        match $props.key_encoding_config {
            Some(config) => (config, EncodingType::Value),
            None => ($props.encoding_config.clone(), EncodingType::Key),
        }
    };
}

/// Load raw bytes from:
/// * local file, for on-premise or testing.
/// * http/https, for common usage.
/// * s3 file location format: <s3://bucket_name/file_name>
pub(super) async fn bytes_from_url(url: &Url, config: Option<&AwsAuthProps>) -> Result<Vec<u8>> {
    match (url.scheme(), config) {
        // TODO(Tao): support local file only when it's compiled in debug mode.
        ("file", _) => {
            let path = url
                .to_file_path()
                .map_err(|()| InvalidParameterValue(format!("illegal path: {url}")))?;
            Ok(std::fs::read(path)?)
        }
        ("https" | "http", _) => Ok(download_from_http(url).await?.into()),
        ("s3", Some(config)) => load_file_descriptor_from_s3(url, config).await,
        (scheme, _) => Err(RwError::from(InvalidParameterValue(format!(
            "path scheme {scheme} is not supported",
        )))),
    }
<<<<<<< HEAD
    let key = url.path().replace('/', "");
    let sdk_config = config.build_config().await?;
    let s3_client = s3_client(&sdk_config, Some(default_conn_config()));
    let response = s3_client
        .get_object()
        .bucket(bucket.to_string())
        .key(key)
        .send()
        .await
        .map_err(|e| RwError::from(InternalError(e.to_string())))?;
    let body_bytes = response.body.collect().await.map_err(|e| {
        RwError::from(InternalError(format!(
            "Read Avro schema file from s3 {}",
            e
        )))
    })?;
    let schema_bytes = body_bytes.into_bytes().to_vec();
    String::from_utf8(schema_bytes)
        .map_err(|e| RwError::from(InternalError(format!("Avro schema not valid utf8 {}", e))))
}

pub fn extreact_timestamp_from_meta(meta: &SourceMeta) -> Option<Datum> {
    match meta {
        SourceMeta::Kafka(kafka_meta) => kafka_meta
            .timestamp
            .map(|ts| {
                risingwave_common::cast::i64_to_timestamptz(ts)
                    .unwrap()
                    .to_scalar_value()
            })
            .into(),
        _ => None,
    }
}

pub fn extract_headers_from_meta(meta: &SourceMeta) -> Option<Datum> {
    match meta {
        SourceMeta::Kafka(kafka_meta) => kafka_meta.headers.as_ref().map(|header| {
            let header_item: Vec<Datum> = header
                .iter()
                .map(|header| {
                    Some(ScalarImpl::Struct(StructValue::new(vec![
                        Some(ScalarImpl::Utf8(header.key.to_string().into())),
                        header.value.map(|byte| ScalarImpl::Bytea(byte.into())),
                    ])))
                })
                .collect_vec();
            Some(ScalarImpl::List(ListValue::from_datum_iter(
                &get_kafka_header_item_datatype(),
                header_item,
            )))
        }),
        _ => None,
    }
=======
>>>>>>> eada1d1f
}<|MERGE_RESOLUTION|>--- conflicted
+++ resolved
@@ -113,26 +113,6 @@
             "path scheme {scheme} is not supported",
         )))),
     }
-<<<<<<< HEAD
-    let key = url.path().replace('/', "");
-    let sdk_config = config.build_config().await?;
-    let s3_client = s3_client(&sdk_config, Some(default_conn_config()));
-    let response = s3_client
-        .get_object()
-        .bucket(bucket.to_string())
-        .key(key)
-        .send()
-        .await
-        .map_err(|e| RwError::from(InternalError(e.to_string())))?;
-    let body_bytes = response.body.collect().await.map_err(|e| {
-        RwError::from(InternalError(format!(
-            "Read Avro schema file from s3 {}",
-            e
-        )))
-    })?;
-    let schema_bytes = body_bytes.into_bytes().to_vec();
-    String::from_utf8(schema_bytes)
-        .map_err(|e| RwError::from(InternalError(format!("Avro schema not valid utf8 {}", e))))
 }
 
 pub fn extreact_timestamp_from_meta(meta: &SourceMeta) -> Option<Datum> {
@@ -168,6 +148,4 @@
         }),
         _ => None,
     }
-=======
->>>>>>> eada1d1f
 }
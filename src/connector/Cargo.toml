[package]
name = "risingwave_connector"
version = { workspace = true }
edition = { workspace = true }
homepage = { workspace = true }
keywords = { workspace = true }
license = { workspace = true }
repository = { workspace = true }

[package.metadata.cargo-machete]
ignored = ["workspace-hack"]

[package.metadata.cargo-udeps.ignore]
normal = ["workspace-hack"]

[dependencies]
anyhow = "1"
apache-avro = { git = "https://github.com/risingwavelabs/avro", branch = "idx0dev/resolved_schema", features = [
    "snappy",
    "zstandard",
    "bzip",
    "xz",
] }
arrow-array = { workspace = true }
arrow-schema = { workspace = true }
async-trait = "0.1"
auto_enums = { version = "0.8", features = ["futures03"] }
auto_impl = "1"
aws-config = { workspace = true }
aws-credential-types = { workspace = true }
aws-sdk-kinesis = { workspace = true }
aws-sdk-s3 = { workspace = true }
aws-smithy-http = { workspace = true }
aws-types = { workspace = true }
base64 = "0.21"
bincode = "1"
byteorder = "1"
bytes = { version = "1", features = ["serde"] }
chrono = { version = "0.4", default-features = false, features = [
    "clock",
    "std",
] }
clickhouse = { git = "https://github.com/risingwavelabs/clickhouse.rs", rev = "622501c1c98c80baaf578c716d6903dde947804e", features = ["time"] }
csv = "1.2"
duration-str = "0.5.1"
enum-as-inner = "0.6"
futures = { version = "0.3", default-features = false, features = ["alloc"] }
futures-async-stream = { workspace = true }
glob = "0.3"
google-cloud-pubsub = "0.19"
icelake = { workspace = true }
itertools = "0.11"
<<<<<<< HEAD
jni = { version = "0.21.1", features = ["invocation"] }
=======
jsonschema-transpiler = "1.10.0"
>>>>>>> ebef8717
maplit = "1.0.2"
moka = { version = "0.11", features = ["future"] }
mysql_async = { version = "0.31", default-features = false, features = ["default"] }
mysql_common = { version = "0.29.2", default-features = false, features = ["chrono"] }
nexmark = { version = "0.2", features = ["serde"] }
num-bigint = "0.4"
opendal = "0.39"
parking_lot = "0.12"
prometheus = { version = "0.13", features = ["process"] }
prost = { version = "0.11.9", features = ["no-recursion-limit"] }
prost-reflect = "0.11.4"
protobuf-native = "0.2.1"
pulsar = { version = "6.0", default-features = false, features = [
    "tokio-runtime",
    "telemetry",
    "auth-oauth2",
] }
rdkafka = { workspace = true, features = [
    "cmake-build",
    # "ssl",
    # FIXME: temporary workaround before we find an ideal solution.
    # See why it's needed and why it's not ideal in https://github.com/risingwavelabs/risingwave/issues/9852
    "ssl-vendored",
    "gssapi",
    "zstd",
] }
reqwest = { version = "0.11", features = ["json"] }
risingwave_common = { workspace = true }
risingwave_pb = { workspace = true }
risingwave_rpc_client = { workspace = true }
rust_decimal = "1"
serde = { version = "1", features = ["derive", "rc"] }
serde_derive = "1"
serde_json = "1"
serde_with = { version = "3", features = ["json"] }
simd-json = "0.10.6"
tempfile = "3"
thiserror = "1"
tokio = { version = "0.2", package = "madsim-tokio", features = [
    "rt",
    "rt-multi-thread",
    "sync",
    "macros",
    "time",
    "signal",
    "fs",
] }
tokio-retry = "0.3"
tokio-stream = "0.1"
tokio-util = { version = "0.7", features = ["codec", "io"] }
tonic = { workspace = true }
tracing = "0.1"
url = "2"
urlencoding = "2"
[target.'cfg(not(madsim))'.dependencies]
workspace-hack = { path = "../workspace-hack" }

[dev-dependencies]
criterion = { workspace = true, features = ["async_tokio", "async"] }
rand = "0.8"
tempfile = "3"

[[bench]]
name = "parser"
harness = false<|MERGE_RESOLUTION|>--- conflicted
+++ resolved
@@ -50,11 +50,8 @@
 google-cloud-pubsub = "0.19"
 icelake = { workspace = true }
 itertools = "0.11"
-<<<<<<< HEAD
+jsonschema-transpiler = "1.10.0"
 jni = { version = "0.21.1", features = ["invocation"] }
-=======
-jsonschema-transpiler = "1.10.0"
->>>>>>> ebef8717
 maplit = "1.0.2"
 moka = { version = "0.11", features = ["future"] }
 mysql_async = { version = "0.31", default-features = false, features = ["default"] }

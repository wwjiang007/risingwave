# This file is generated by `cargo hakari`.
# To regenerate, run:
#     cargo hakari generate

[package]
name = "workspace-hack"
version = { workspace = true }
edition = { workspace = true }
homepage = { workspace = true }
keywords = { workspace = true }
license = { workspace = true }
repository = { workspace = true }
description = "workspace-hack package, managed by hakari"
# You can choose to publish this crate: see https://docs.rs/cargo-hakari/latest/cargo_hakari/publishing.
publish = false
# The parts of the file between the BEGIN HAKARI SECTION and END HAKARI SECTION comments
# are managed by hakari.

### BEGIN HAKARI SECTION
[dependencies]
ahash = { version = "0.7", features = ["std"] }
anyhow = { version = "1", features = ["backtrace", "std"] }
auto_enums = { version = "0.7", features = ["futures", "std"] }
bytes = { version = "1", features = ["serde", "std"] }
chrono = { version = "0.4", features = ["clock", "iana-time-zone", "js-sys", "oldtime", "std", "time", "wasm-bindgen", "wasmbind", "winapi"] }
clap = { version = "3", features = ["atty", "clap_derive", "color", "derive", "env", "once_cell", "std", "strsim", "suggestions", "termcolor"] }
criterion = { version = "0.4", features = ["async", "async_futures", "async_tokio", "cargo_bench_support", "futures", "plotters", "rayon", "tokio"] }
crossbeam-channel = { version = "0.5", features = ["crossbeam-utils", "std"] }
crossbeam-deque = { version = "0.8", features = ["crossbeam-epoch", "crossbeam-utils", "std"] }
crossbeam-epoch = { version = "0.9", features = ["alloc", "once_cell", "std"] }
either = { version = "1", features = ["use_std"] }
fail = { version = "0.5", default-features = false, features = ["failpoints"] }
fixedbitset = { version = "0.4", features = ["std"] }
flate2 = { version = "1", features = ["any_zlib", "libz-sys", "miniz_oxide", "rust_backend", "zlib"] }
frunk_core = { version = "0.4", default-features = false, features = ["std"] }
futures = { version = "0.3", features = ["alloc", "async-await", "executor", "futures-executor", "std"] }
futures-channel = { version = "0.3", features = ["alloc", "futures-sink", "sink", "std"] }
futures-core = { version = "0.3", features = ["alloc", "std"] }
futures-executor = { version = "0.3", features = ["std"] }
futures-io = { version = "0.3", features = ["std"] }
futures-sink = { version = "0.3", features = ["alloc", "std"] }
futures-task = { version = "0.3", default-features = false, features = ["alloc", "std"] }
futures-util = { version = "0.3", features = ["alloc", "async-await", "async-await-macro", "channel", "futures-channel", "futures-io", "futures-macro", "futures-sink", "io", "memchr", "sink", "slab", "std"] }
hashbrown = { version = "0.12", features = ["ahash", "inline-more", "nightly", "raw"] }
hdrhistogram = { version = "7", features = ["base64", "crossbeam-channel", "flate2", "nom", "serialization", "sync"] }
hyper = { version = "0.14", features = ["client", "full", "h2", "http1", "http2", "runtime", "server", "socket2", "stream", "tcp"] }
indexmap = { version = "1", default-features = false, features = ["std"] }
isahc = { version = "1", default-features = false, features = ["encoding_rs", "mime", "text-decoding"] }
lexical-core = { version = "0.8", features = ["floats", "format", "integers", "lexical-parse-float", "lexical-parse-integer", "lexical-write-float", "lexical-write-integer", "parse", "parse-floats", "parse-integers", "std", "write", "write-floats", "write-integers"] }
lexical-parse-float = { version = "0.8", default-features = false, features = ["format", "std"] }
lexical-parse-integer = { version = "0.8", default-features = false, features = ["format", "std"] }
lexical-util = { version = "0.8", default-features = false, features = ["floats", "format", "integers", "parse", "parse-floats", "parse-integers", "std", "write", "write-floats", "write-integers"] }
lexical-write-float = { version = "0.8", default-features = false, features = ["format", "std"] }
lexical-write-integer = { version = "0.8", default-features = false, features = ["format", "std"] }
libc = { version = "0.2", features = ["extra_traits", "std"] }
libz-sys = { version = "1", default-features = false, features = ["libc"] }
lock_api = { version = "0.4", default-features = false, features = ["arc_lock"] }
log = { version = "0.4", default-features = false, features = ["kv_unstable", "std", "value-bag"] }
madsim-tokio = { version = "0.2", default-features = false, features = ["fs", "io-util", "macros", "net", "process", "rt", "rt-multi-thread", "signal", "sync", "time", "tracing"] }
<<<<<<< HEAD
memchr = { version = "2", features = ["std"] }
mime_guess = { version = "2", features = ["rev-mappings"] }
minimal-lexical = { version = "0.2", default-features = false, features = ["std"] }
multimap = { version = "0.8", features = ["serde", "serde_impl"] }
nom = { version = "7", features = ["alloc", "std"] }
num-bigint = { version = "0.4", features = ["std"] }
num-integer = { version = "0.1", features = ["i128", "std"] }
num-traits = { version = "0.2", features = ["i128", "libm", "std"] }
=======
memchr = { version = "2" }
miniz_oxide = { version = "0.6", default-features = false, features = ["with-alloc"] }
multimap = { version = "0.8" }
nom = { version = "7" }
num-bigint = { version = "0.4" }
num-integer = { version = "0.1", features = ["i128"] }
num-traits = { version = "0.2", features = ["i128", "libm"] }
>>>>>>> 261c9142
parking_lot = { version = "0.12", features = ["arc_lock", "deadlock_detection"] }
parking_lot_core = { version = "0.9", default-features = false, features = ["backtrace", "deadlock_detection", "petgraph", "thread-id"] }
petgraph = { version = "0.6", features = ["graphmap", "matrix_graph", "stable_graph"] }
phf = { version = "0.11", features = ["std", "uncased"] }
phf_shared = { version = "0.11", features = ["std", "uncased"] }
prometheus = { version = "0.13", features = ["libc", "process", "procfs", "protobuf"] }
prost = { version = "0.11", features = ["no-recursion-limit", "prost-derive", "std"] }
prost-types = { version = "0.11", features = ["std"] }
rand = { version = "0.8", features = ["alloc", "getrandom", "libc", "rand_chacha", "small_rng", "std", "std_rng"] }
rand_core = { version = "0.6", default-features = false, features = ["alloc", "getrandom", "std"] }
regex = { version = "1", features = ["aho-corasick", "memchr", "perf", "perf-cache", "perf-dfa", "perf-inline", "perf-literal", "std", "unicode", "unicode-age", "unicode-bool", "unicode-case", "unicode-gencat", "unicode-perl", "unicode-script", "unicode-segment"] }
regex-syntax = { version = "0.6", features = ["unicode", "unicode-age", "unicode-bool", "unicode-case", "unicode-gencat", "unicode-perl", "unicode-script", "unicode-segment"] }
reqwest = { version = "0.11", features = ["__rustls", "__tls", "default-tls", "hyper-rustls", "hyper-tls", "json", "mime_guess", "multipart", "native-tls-crate", "rustls", "rustls-native-certs", "rustls-pemfile", "rustls-tls-native-roots", "serde_json", "stream", "tokio-native-tls", "tokio-rustls", "tokio-util"] }
ring = { version = "0.16", features = ["alloc", "dev_urandom_fallback", "once_cell", "std"] }
rustls = { version = "0.20", features = ["log", "logging", "tls12"] }
scopeguard = { version = "1", features = ["use_std"] }
serde = { version = "1", features = ["alloc", "derive", "rc", "serde_derive", "std"] }
smallvec = { version = "1", default-features = false, features = ["serde", "union", "write"] }
socket2 = { version = "0.4", default-features = false, features = ["all"] }
stable_deref_trait = { version = "1", features = ["alloc", "std"] }
strum = { version = "0.24", features = ["derive", "std", "strum_macros"] }
time = { version = "0.3", features = ["alloc", "formatting", "itoa", "local-offset", "macros", "parsing", "serde", "std", "time-macros"] }
tokio = { version = "1", features = ["bytes", "fs", "io-std", "io-util", "libc", "macros", "memchr", "mio", "net", "num_cpus", "parking_lot", "process", "rt", "rt-multi-thread", "signal", "signal-hook-registry", "socket2", "stats", "sync", "time", "tokio-macros", "tracing"] }
tokio-stream = { version = "0.1", features = ["net", "time"] }
tokio-util = { version = "0.7", features = ["codec", "io", "tracing"] }
tonic = { version = "0.8", features = ["async-trait", "axum", "channel", "codegen", "flate2", "gzip", "h2", "hyper", "hyper-timeout", "prost", "prost-derive", "prost1", "rustls-pemfile", "tls", "tls-roots-common", "tls-webpki-roots", "tokio", "tokio-rustls", "tower", "tracing-futures", "transport", "webpki-roots"] }
tower = { version = "0.4", features = ["__common", "balance", "buffer", "discover", "filter", "futures-core", "futures-util", "indexmap", "limit", "load", "load-shed", "log", "make", "pin-project", "pin-project-lite", "rand", "ready-cache", "retry", "slab", "timeout", "tokio", "tokio-util", "tracing", "util"] }
tower-http = { version = "0.3", features = ["add-extension", "cors", "map-response-body", "tower", "util"] }
tracing = { version = "0.1", features = ["attributes", "log", "release_max_level_trace", "std", "tracing-attributes"] }
tracing-core = { version = "0.1", features = ["once_cell", "std"] }
tracing-subscriber = { version = "0.3", features = ["alloc", "ansi", "env-filter", "fmt", "local-time", "matchers", "nu-ansi-term", "once_cell", "parking_lot", "regex", "registry", "sharded-slab", "smallvec", "std", "thread_local", "time", "tracing", "tracing-log"] }
url = { version = "2", features = ["serde"] }
uuid = { version = "1", features = ["fast-rng", "getrandom", "rand", "rng", "serde", "std", "v4"] }

[build-dependencies]
ahash = { version = "0.7", features = ["std"] }
anyhow = { version = "1", features = ["backtrace", "std"] }
auto_enums = { version = "0.7", features = ["futures", "std"] }
auto_enums_derive = { version = "0.7", default-features = false, features = ["futures", "futures03", "std"] }
bytes = { version = "1", features = ["serde", "std"] }
cc = { version = "1", default-features = false, features = ["jobserver", "parallel"] }
chrono = { version = "0.4", features = ["clock", "iana-time-zone", "js-sys", "oldtime", "std", "time", "wasm-bindgen", "wasmbind", "winapi"] }
clap = { version = "3", features = ["atty", "clap_derive", "color", "derive", "env", "once_cell", "std", "strsim", "suggestions", "termcolor"] }
criterion = { version = "0.4", features = ["async", "async_futures", "async_tokio", "cargo_bench_support", "futures", "plotters", "rayon", "tokio"] }
crossbeam-channel = { version = "0.5", features = ["crossbeam-utils", "std"] }
crossbeam-deque = { version = "0.8", features = ["crossbeam-epoch", "crossbeam-utils", "std"] }
crossbeam-epoch = { version = "0.9", features = ["alloc", "once_cell", "std"] }
either = { version = "1", features = ["use_std"] }
fail = { version = "0.5", default-features = false, features = ["failpoints"] }
fixedbitset = { version = "0.4", features = ["std"] }
flate2 = { version = "1", features = ["any_zlib", "libz-sys", "miniz_oxide", "rust_backend", "zlib"] }
frunk_core = { version = "0.4", default-features = false, features = ["std"] }
futures = { version = "0.3", features = ["alloc", "async-await", "executor", "futures-executor", "std"] }
futures-channel = { version = "0.3", features = ["alloc", "futures-sink", "sink", "std"] }
futures-core = { version = "0.3", features = ["alloc", "std"] }
futures-executor = { version = "0.3", features = ["std"] }
futures-io = { version = "0.3", features = ["std"] }
futures-sink = { version = "0.3", features = ["alloc", "std"] }
futures-task = { version = "0.3", default-features = false, features = ["alloc", "std"] }
futures-util = { version = "0.3", features = ["alloc", "async-await", "async-await-macro", "channel", "futures-channel", "futures-io", "futures-macro", "futures-sink", "io", "memchr", "sink", "slab", "std"] }
hashbrown = { version = "0.12", features = ["ahash", "inline-more", "nightly", "raw"] }
hdrhistogram = { version = "7", features = ["base64", "crossbeam-channel", "flate2", "nom", "serialization", "sync"] }
hyper = { version = "0.14", features = ["client", "full", "h2", "http1", "http2", "runtime", "server", "socket2", "stream", "tcp"] }
indexmap = { version = "1", default-features = false, features = ["std"] }
isahc = { version = "1", default-features = false, features = ["encoding_rs", "mime", "text-decoding"] }
lexical-core = { version = "0.8", features = ["floats", "format", "integers", "lexical-parse-float", "lexical-parse-integer", "lexical-write-float", "lexical-write-integer", "parse", "parse-floats", "parse-integers", "std", "write", "write-floats", "write-integers"] }
lexical-parse-float = { version = "0.8", default-features = false, features = ["format", "std"] }
lexical-parse-integer = { version = "0.8", default-features = false, features = ["format", "std"] }
lexical-util = { version = "0.8", default-features = false, features = ["floats", "format", "integers", "parse", "parse-floats", "parse-integers", "std", "write", "write-floats", "write-integers"] }
lexical-write-float = { version = "0.8", default-features = false, features = ["format", "std"] }
lexical-write-integer = { version = "0.8", default-features = false, features = ["format", "std"] }
libc = { version = "0.2", features = ["extra_traits", "std"] }
libz-sys = { version = "1", default-features = false, features = ["libc"] }
lock_api = { version = "0.4", default-features = false, features = ["arc_lock"] }
log = { version = "0.4", default-features = false, features = ["kv_unstable", "std", "value-bag"] }
madsim-tokio = { version = "0.2", default-features = false, features = ["fs", "io-util", "macros", "net", "process", "rt", "rt-multi-thread", "signal", "sync", "time", "tracing"] }
<<<<<<< HEAD
memchr = { version = "2", features = ["std"] }
mime_guess = { version = "2", features = ["rev-mappings"] }
minimal-lexical = { version = "0.2", default-features = false, features = ["std"] }
multimap = { version = "0.8", features = ["serde", "serde_impl"] }
nom = { version = "7", features = ["alloc", "std"] }
num-bigint = { version = "0.4", features = ["std"] }
num-integer = { version = "0.1", features = ["i128", "std"] }
num-traits = { version = "0.2", features = ["i128", "libm", "std"] }
=======
memchr = { version = "2" }
miniz_oxide = { version = "0.6", default-features = false, features = ["with-alloc"] }
multimap = { version = "0.8" }
nom = { version = "7" }
num-bigint = { version = "0.4" }
num-integer = { version = "0.1", features = ["i128"] }
num-traits = { version = "0.2", features = ["i128", "libm"] }
>>>>>>> 261c9142
parking_lot = { version = "0.12", features = ["arc_lock", "deadlock_detection"] }
parking_lot_core = { version = "0.9", default-features = false, features = ["backtrace", "deadlock_detection", "petgraph", "thread-id"] }
petgraph = { version = "0.6", features = ["graphmap", "matrix_graph", "stable_graph"] }
phf = { version = "0.11", features = ["std", "uncased"] }
phf_shared = { version = "0.11", features = ["std", "uncased"] }
proc-macro2 = { version = "1", features = ["proc-macro", "span-locations"] }
prometheus = { version = "0.13", features = ["libc", "process", "procfs", "protobuf"] }
prost = { version = "0.11", features = ["no-recursion-limit", "prost-derive", "std"] }
prost-types = { version = "0.11", features = ["std"] }
rand = { version = "0.8", features = ["alloc", "getrandom", "libc", "rand_chacha", "small_rng", "std", "std_rng"] }
rand_core = { version = "0.6", default-features = false, features = ["alloc", "getrandom", "std"] }
regex = { version = "1", features = ["aho-corasick", "memchr", "perf", "perf-cache", "perf-dfa", "perf-inline", "perf-literal", "std", "unicode", "unicode-age", "unicode-bool", "unicode-case", "unicode-gencat", "unicode-perl", "unicode-script", "unicode-segment"] }
regex-syntax = { version = "0.6", features = ["unicode", "unicode-age", "unicode-bool", "unicode-case", "unicode-gencat", "unicode-perl", "unicode-script", "unicode-segment"] }
reqwest = { version = "0.11", features = ["__rustls", "__tls", "default-tls", "hyper-rustls", "hyper-tls", "json", "mime_guess", "multipart", "native-tls-crate", "rustls", "rustls-native-certs", "rustls-pemfile", "rustls-tls-native-roots", "serde_json", "stream", "tokio-native-tls", "tokio-rustls", "tokio-util"] }
ring = { version = "0.16", features = ["alloc", "dev_urandom_fallback", "once_cell", "std"] }
rustls = { version = "0.20", features = ["log", "logging", "tls12"] }
scopeguard = { version = "1", features = ["use_std"] }
serde = { version = "1", features = ["alloc", "derive", "rc", "serde_derive", "std"] }
smallvec = { version = "1", default-features = false, features = ["serde", "union", "write"] }
socket2 = { version = "0.4", default-features = false, features = ["all"] }
stable_deref_trait = { version = "1", features = ["alloc", "std"] }
strum = { version = "0.24", features = ["derive", "std", "strum_macros"] }
syn = { version = "1", features = ["clone-impls", "derive", "extra-traits", "full", "parsing", "printing", "proc-macro", "quote", "visit", "visit-mut"] }
time = { version = "0.3", features = ["alloc", "formatting", "itoa", "local-offset", "macros", "parsing", "serde", "std", "time-macros"] }
tokio = { version = "1", features = ["bytes", "fs", "io-std", "io-util", "libc", "macros", "memchr", "mio", "net", "num_cpus", "parking_lot", "process", "rt", "rt-multi-thread", "signal", "signal-hook-registry", "socket2", "stats", "sync", "time", "tokio-macros", "tracing"] }
tokio-stream = { version = "0.1", features = ["net", "time"] }
tokio-util = { version = "0.7", features = ["codec", "io", "tracing"] }
tonic = { version = "0.8", features = ["async-trait", "axum", "channel", "codegen", "flate2", "gzip", "h2", "hyper", "hyper-timeout", "prost", "prost-derive", "prost1", "rustls-pemfile", "tls", "tls-roots-common", "tls-webpki-roots", "tokio", "tokio-rustls", "tower", "tracing-futures", "transport", "webpki-roots"] }
tower = { version = "0.4", features = ["__common", "balance", "buffer", "discover", "filter", "futures-core", "futures-util", "indexmap", "limit", "load", "load-shed", "log", "make", "pin-project", "pin-project-lite", "rand", "ready-cache", "retry", "slab", "timeout", "tokio", "tokio-util", "tracing", "util"] }
tower-http = { version = "0.3", features = ["add-extension", "cors", "map-response-body", "tower", "util"] }
tracing = { version = "0.1", features = ["attributes", "log", "release_max_level_trace", "std", "tracing-attributes"] }
tracing-core = { version = "0.1", features = ["once_cell", "std"] }
tracing-subscriber = { version = "0.3", features = ["alloc", "ansi", "env-filter", "fmt", "local-time", "matchers", "nu-ansi-term", "once_cell", "parking_lot", "regex", "registry", "sharded-slab", "smallvec", "std", "thread_local", "time", "tracing", "tracing-log"] }
url = { version = "2", features = ["serde"] }
uuid = { version = "1", features = ["fast-rng", "getrandom", "rand", "rng", "serde", "std", "v4"] }

### END HAKARI SECTION<|MERGE_RESOLUTION|>--- conflicted
+++ resolved
@@ -18,55 +18,51 @@
 
 ### BEGIN HAKARI SECTION
 [dependencies]
-ahash = { version = "0.7", features = ["std"] }
-anyhow = { version = "1", features = ["backtrace", "std"] }
-auto_enums = { version = "0.7", features = ["futures", "std"] }
-bytes = { version = "1", features = ["serde", "std"] }
-chrono = { version = "0.4", features = ["clock", "iana-time-zone", "js-sys", "oldtime", "std", "time", "wasm-bindgen", "wasmbind", "winapi"] }
-clap = { version = "3", features = ["atty", "clap_derive", "color", "derive", "env", "once_cell", "std", "strsim", "suggestions", "termcolor"] }
-criterion = { version = "0.4", features = ["async", "async_futures", "async_tokio", "cargo_bench_support", "futures", "plotters", "rayon", "tokio"] }
-crossbeam-channel = { version = "0.5", features = ["crossbeam-utils", "std"] }
-crossbeam-deque = { version = "0.8", features = ["crossbeam-epoch", "crossbeam-utils", "std"] }
-crossbeam-epoch = { version = "0.9", features = ["alloc", "once_cell", "std"] }
-either = { version = "1", features = ["use_std"] }
+ahash = { version = "0.8" }
+anyhow = { version = "1", features = ["backtrace"] }
+arrayvec = { version = "0.7", default-features = false, features = ["std"] }
+auto_enums = { version = "0.7", features = ["futures"] }
+base64 = { version = "0.21" }
+bytes = { version = "1", features = ["serde"] }
+chrono = { version = "0.4" }
+clap = { version = "3", features = ["derive", "env"] }
+combine = { version = "4" }
+criterion = { version = "0.4", features = ["async_futures", "async_tokio"] }
+crossbeam-channel = { version = "0.5" }
+crossbeam-deque = { version = "0.8" }
+crossbeam-epoch = { version = "0.9" }
+crossbeam-utils = { version = "0.8" }
+either = { version = "1" }
 fail = { version = "0.5", default-features = false, features = ["failpoints"] }
-fixedbitset = { version = "0.4", features = ["std"] }
-flate2 = { version = "1", features = ["any_zlib", "libz-sys", "miniz_oxide", "rust_backend", "zlib"] }
+fixedbitset = { version = "0.4" }
+flate2 = { version = "1", features = ["zlib"] }
 frunk_core = { version = "0.4", default-features = false, features = ["std"] }
-futures = { version = "0.3", features = ["alloc", "async-await", "executor", "futures-executor", "std"] }
-futures-channel = { version = "0.3", features = ["alloc", "futures-sink", "sink", "std"] }
-futures-core = { version = "0.3", features = ["alloc", "std"] }
-futures-executor = { version = "0.3", features = ["std"] }
-futures-io = { version = "0.3", features = ["std"] }
-futures-sink = { version = "0.3", features = ["alloc", "std"] }
-futures-task = { version = "0.3", default-features = false, features = ["alloc", "std"] }
-futures-util = { version = "0.3", features = ["alloc", "async-await", "async-await-macro", "channel", "futures-channel", "futures-io", "futures-macro", "futures-sink", "io", "memchr", "sink", "slab", "std"] }
-hashbrown = { version = "0.12", features = ["ahash", "inline-more", "nightly", "raw"] }
-hdrhistogram = { version = "7", features = ["base64", "crossbeam-channel", "flate2", "nom", "serialization", "sync"] }
-hyper = { version = "0.14", features = ["client", "full", "h2", "http1", "http2", "runtime", "server", "socket2", "stream", "tcp"] }
+futures = { version = "0.3" }
+futures-channel = { version = "0.3", features = ["sink"] }
+futures-core = { version = "0.3" }
+futures-executor = { version = "0.3" }
+futures-io = { version = "0.3" }
+futures-sink = { version = "0.3" }
+futures-task = { version = "0.3", default-features = false, features = ["std"] }
+futures-util = { version = "0.3", features = ["channel", "io", "sink"] }
+hashbrown-594e8ee84c453af0 = { package = "hashbrown", version = "0.13" }
+hashbrown-5ef9efb8ec2df382 = { package = "hashbrown", version = "0.12", features = ["nightly", "raw"] }
+hdrhistogram = { version = "7" }
+hyper = { version = "0.14", features = ["full"] }
 indexmap = { version = "1", default-features = false, features = ["std"] }
-isahc = { version = "1", default-features = false, features = ["encoding_rs", "mime", "text-decoding"] }
-lexical-core = { version = "0.8", features = ["floats", "format", "integers", "lexical-parse-float", "lexical-parse-integer", "lexical-write-float", "lexical-write-integer", "parse", "parse-floats", "parse-integers", "std", "write", "write-floats", "write-integers"] }
+isahc = { version = "1", default-features = false, features = ["text-decoding"] }
+itertools = { version = "0.10" }
+lexical-core = { version = "0.8", features = ["format"] }
 lexical-parse-float = { version = "0.8", default-features = false, features = ["format", "std"] }
 lexical-parse-integer = { version = "0.8", default-features = false, features = ["format", "std"] }
-lexical-util = { version = "0.8", default-features = false, features = ["floats", "format", "integers", "parse", "parse-floats", "parse-integers", "std", "write", "write-floats", "write-integers"] }
+lexical-util = { version = "0.8", default-features = false, features = ["format", "parse-floats", "parse-integers", "std", "write-floats", "write-integers"] }
 lexical-write-float = { version = "0.8", default-features = false, features = ["format", "std"] }
 lexical-write-integer = { version = "0.8", default-features = false, features = ["format", "std"] }
-libc = { version = "0.2", features = ["extra_traits", "std"] }
+libc = { version = "0.2", features = ["extra_traits"] }
 libz-sys = { version = "1", default-features = false, features = ["libc"] }
 lock_api = { version = "0.4", default-features = false, features = ["arc_lock"] }
-log = { version = "0.4", default-features = false, features = ["kv_unstable", "std", "value-bag"] }
+log = { version = "0.4", default-features = false, features = ["kv_unstable", "std"] }
 madsim-tokio = { version = "0.2", default-features = false, features = ["fs", "io-util", "macros", "net", "process", "rt", "rt-multi-thread", "signal", "sync", "time", "tracing"] }
-<<<<<<< HEAD
-memchr = { version = "2", features = ["std"] }
-mime_guess = { version = "2", features = ["rev-mappings"] }
-minimal-lexical = { version = "0.2", default-features = false, features = ["std"] }
-multimap = { version = "0.8", features = ["serde", "serde_impl"] }
-nom = { version = "7", features = ["alloc", "std"] }
-num-bigint = { version = "0.4", features = ["std"] }
-num-integer = { version = "0.1", features = ["i128", "std"] }
-num-traits = { version = "0.2", features = ["i128", "libm", "std"] }
-=======
 memchr = { version = "2" }
 miniz_oxide = { version = "0.6", default-features = false, features = ["with-alloc"] }
 multimap = { version = "0.8" }
@@ -74,93 +70,87 @@
 num-bigint = { version = "0.4" }
 num-integer = { version = "0.1", features = ["i128"] }
 num-traits = { version = "0.2", features = ["i128", "libm"] }
->>>>>>> 261c9142
 parking_lot = { version = "0.12", features = ["arc_lock", "deadlock_detection"] }
-parking_lot_core = { version = "0.9", default-features = false, features = ["backtrace", "deadlock_detection", "petgraph", "thread-id"] }
-petgraph = { version = "0.6", features = ["graphmap", "matrix_graph", "stable_graph"] }
-phf = { version = "0.11", features = ["std", "uncased"] }
-phf_shared = { version = "0.11", features = ["std", "uncased"] }
-prometheus = { version = "0.13", features = ["libc", "process", "procfs", "protobuf"] }
-prost = { version = "0.11", features = ["no-recursion-limit", "prost-derive", "std"] }
-prost-types = { version = "0.11", features = ["std"] }
-rand = { version = "0.8", features = ["alloc", "getrandom", "libc", "rand_chacha", "small_rng", "std", "std_rng"] }
-rand_core = { version = "0.6", default-features = false, features = ["alloc", "getrandom", "std"] }
-regex = { version = "1", features = ["aho-corasick", "memchr", "perf", "perf-cache", "perf-dfa", "perf-inline", "perf-literal", "std", "unicode", "unicode-age", "unicode-bool", "unicode-case", "unicode-gencat", "unicode-perl", "unicode-script", "unicode-segment"] }
-regex-syntax = { version = "0.6", features = ["unicode", "unicode-age", "unicode-bool", "unicode-case", "unicode-gencat", "unicode-perl", "unicode-script", "unicode-segment"] }
-reqwest = { version = "0.11", features = ["__rustls", "__tls", "default-tls", "hyper-rustls", "hyper-tls", "json", "mime_guess", "multipart", "native-tls-crate", "rustls", "rustls-native-certs", "rustls-pemfile", "rustls-tls-native-roots", "serde_json", "stream", "tokio-native-tls", "tokio-rustls", "tokio-util"] }
-ring = { version = "0.16", features = ["alloc", "dev_urandom_fallback", "once_cell", "std"] }
-rustls = { version = "0.20", features = ["log", "logging", "tls12"] }
-scopeguard = { version = "1", features = ["use_std"] }
-serde = { version = "1", features = ["alloc", "derive", "rc", "serde_derive", "std"] }
+parking_lot_core = { version = "0.9", default-features = false, features = ["deadlock_detection"] }
+petgraph = { version = "0.6" }
+phf = { version = "0.11", features = ["uncased"] }
+phf_shared = { version = "0.11", features = ["uncased"] }
+prometheus = { version = "0.13", features = ["process"] }
+prost = { version = "0.11", features = ["no-recursion-limit"] }
+prost-types = { version = "0.11" }
+rand = { version = "0.8", features = ["small_rng"] }
+rand_core = { version = "0.6", default-features = false, features = ["std"] }
+regex = { version = "1" }
+regex-syntax = { version = "0.6" }
+reqwest = { version = "0.11", features = ["json"] }
+ring = { version = "0.16", features = ["std"] }
+scopeguard = { version = "1" }
+serde = { version = "1", features = ["alloc", "derive", "rc"] }
 smallvec = { version = "1", default-features = false, features = ["serde", "union", "write"] }
 socket2 = { version = "0.4", default-features = false, features = ["all"] }
-stable_deref_trait = { version = "1", features = ["alloc", "std"] }
-strum = { version = "0.24", features = ["derive", "std", "strum_macros"] }
-time = { version = "0.3", features = ["alloc", "formatting", "itoa", "local-offset", "macros", "parsing", "serde", "std", "time-macros"] }
-tokio = { version = "1", features = ["bytes", "fs", "io-std", "io-util", "libc", "macros", "memchr", "mio", "net", "num_cpus", "parking_lot", "process", "rt", "rt-multi-thread", "signal", "signal-hook-registry", "socket2", "stats", "sync", "time", "tokio-macros", "tracing"] }
-tokio-stream = { version = "0.1", features = ["net", "time"] }
-tokio-util = { version = "0.7", features = ["codec", "io", "tracing"] }
-tonic = { version = "0.8", features = ["async-trait", "axum", "channel", "codegen", "flate2", "gzip", "h2", "hyper", "hyper-timeout", "prost", "prost-derive", "prost1", "rustls-pemfile", "tls", "tls-roots-common", "tls-webpki-roots", "tokio", "tokio-rustls", "tower", "tracing-futures", "transport", "webpki-roots"] }
-tower = { version = "0.4", features = ["__common", "balance", "buffer", "discover", "filter", "futures-core", "futures-util", "indexmap", "limit", "load", "load-shed", "log", "make", "pin-project", "pin-project-lite", "rand", "ready-cache", "retry", "slab", "timeout", "tokio", "tokio-util", "tracing", "util"] }
-tower-http = { version = "0.3", features = ["add-extension", "cors", "map-response-body", "tower", "util"] }
-tracing = { version = "0.1", features = ["attributes", "log", "release_max_level_trace", "std", "tracing-attributes"] }
-tracing-core = { version = "0.1", features = ["once_cell", "std"] }
-tracing-subscriber = { version = "0.3", features = ["alloc", "ansi", "env-filter", "fmt", "local-time", "matchers", "nu-ansi-term", "once_cell", "parking_lot", "regex", "registry", "sharded-slab", "smallvec", "std", "thread_local", "time", "tracing", "tracing-log"] }
+stable_deref_trait = { version = "1" }
+strum = { version = "0.24", features = ["derive"] }
+time = { version = "0.3", features = ["formatting", "local-offset", "macros", "parsing"] }
+tokio = { version = "1", features = ["fs", "io-std", "io-util", "macros", "net", "parking_lot", "process", "rt-multi-thread", "signal", "stats", "sync", "time", "tracing"] }
+tokio-stream = { version = "0.1", features = ["net"] }
+tokio-util = { version = "0.7", features = ["codec", "io"] }
+tonic = { version = "0.8", features = ["gzip", "tls-webpki-roots"] }
+tower = { version = "0.4", features = ["balance", "buffer", "filter", "limit", "load-shed", "retry", "timeout", "util"] }
+tower-http = { version = "0.3", features = ["add-extension", "cors", "map-response-body", "util"] }
+tracing = { version = "0.1", features = ["log", "release_max_level_trace"] }
+tracing-core = { version = "0.1" }
+tracing-subscriber = { version = "0.3", features = ["env-filter", "local-time", "parking_lot"] }
 url = { version = "2", features = ["serde"] }
-uuid = { version = "1", features = ["fast-rng", "getrandom", "rand", "rng", "serde", "std", "v4"] }
+uuid = { version = "1", features = ["fast-rng", "serde", "v4"] }
 
 [build-dependencies]
-ahash = { version = "0.7", features = ["std"] }
-anyhow = { version = "1", features = ["backtrace", "std"] }
-auto_enums = { version = "0.7", features = ["futures", "std"] }
-auto_enums_derive = { version = "0.7", default-features = false, features = ["futures", "futures03", "std"] }
-bytes = { version = "1", features = ["serde", "std"] }
-cc = { version = "1", default-features = false, features = ["jobserver", "parallel"] }
-chrono = { version = "0.4", features = ["clock", "iana-time-zone", "js-sys", "oldtime", "std", "time", "wasm-bindgen", "wasmbind", "winapi"] }
-clap = { version = "3", features = ["atty", "clap_derive", "color", "derive", "env", "once_cell", "std", "strsim", "suggestions", "termcolor"] }
-criterion = { version = "0.4", features = ["async", "async_futures", "async_tokio", "cargo_bench_support", "futures", "plotters", "rayon", "tokio"] }
-crossbeam-channel = { version = "0.5", features = ["crossbeam-utils", "std"] }
-crossbeam-deque = { version = "0.8", features = ["crossbeam-epoch", "crossbeam-utils", "std"] }
-crossbeam-epoch = { version = "0.9", features = ["alloc", "once_cell", "std"] }
-either = { version = "1", features = ["use_std"] }
+ahash = { version = "0.8" }
+anyhow = { version = "1", features = ["backtrace"] }
+arrayvec = { version = "0.7", default-features = false, features = ["std"] }
+auto_enums = { version = "0.7", features = ["futures"] }
+auto_enums_derive = { version = "0.7", default-features = false, features = ["futures", "std"] }
+base64 = { version = "0.21" }
+bytes = { version = "1", features = ["serde"] }
+cc = { version = "1", default-features = false, features = ["parallel"] }
+chrono = { version = "0.4" }
+clap = { version = "3", features = ["derive", "env"] }
+combine = { version = "4" }
+criterion = { version = "0.4", features = ["async_futures", "async_tokio"] }
+crossbeam-channel = { version = "0.5" }
+crossbeam-deque = { version = "0.8" }
+crossbeam-epoch = { version = "0.9" }
+crossbeam-utils = { version = "0.8" }
+either = { version = "1" }
 fail = { version = "0.5", default-features = false, features = ["failpoints"] }
-fixedbitset = { version = "0.4", features = ["std"] }
-flate2 = { version = "1", features = ["any_zlib", "libz-sys", "miniz_oxide", "rust_backend", "zlib"] }
+fixedbitset = { version = "0.4" }
+flate2 = { version = "1", features = ["zlib"] }
 frunk_core = { version = "0.4", default-features = false, features = ["std"] }
-futures = { version = "0.3", features = ["alloc", "async-await", "executor", "futures-executor", "std"] }
-futures-channel = { version = "0.3", features = ["alloc", "futures-sink", "sink", "std"] }
-futures-core = { version = "0.3", features = ["alloc", "std"] }
-futures-executor = { version = "0.3", features = ["std"] }
-futures-io = { version = "0.3", features = ["std"] }
-futures-sink = { version = "0.3", features = ["alloc", "std"] }
-futures-task = { version = "0.3", default-features = false, features = ["alloc", "std"] }
-futures-util = { version = "0.3", features = ["alloc", "async-await", "async-await-macro", "channel", "futures-channel", "futures-io", "futures-macro", "futures-sink", "io", "memchr", "sink", "slab", "std"] }
-hashbrown = { version = "0.12", features = ["ahash", "inline-more", "nightly", "raw"] }
-hdrhistogram = { version = "7", features = ["base64", "crossbeam-channel", "flate2", "nom", "serialization", "sync"] }
-hyper = { version = "0.14", features = ["client", "full", "h2", "http1", "http2", "runtime", "server", "socket2", "stream", "tcp"] }
+futures = { version = "0.3" }
+futures-channel = { version = "0.3", features = ["sink"] }
+futures-core = { version = "0.3" }
+futures-executor = { version = "0.3" }
+futures-io = { version = "0.3" }
+futures-sink = { version = "0.3" }
+futures-task = { version = "0.3", default-features = false, features = ["std"] }
+futures-util = { version = "0.3", features = ["channel", "io", "sink"] }
+hashbrown-594e8ee84c453af0 = { package = "hashbrown", version = "0.13" }
+hashbrown-5ef9efb8ec2df382 = { package = "hashbrown", version = "0.12", features = ["nightly", "raw"] }
+hdrhistogram = { version = "7" }
+hyper = { version = "0.14", features = ["full"] }
 indexmap = { version = "1", default-features = false, features = ["std"] }
-isahc = { version = "1", default-features = false, features = ["encoding_rs", "mime", "text-decoding"] }
-lexical-core = { version = "0.8", features = ["floats", "format", "integers", "lexical-parse-float", "lexical-parse-integer", "lexical-write-float", "lexical-write-integer", "parse", "parse-floats", "parse-integers", "std", "write", "write-floats", "write-integers"] }
+isahc = { version = "1", default-features = false, features = ["text-decoding"] }
+itertools = { version = "0.10" }
+lexical-core = { version = "0.8", features = ["format"] }
 lexical-parse-float = { version = "0.8", default-features = false, features = ["format", "std"] }
 lexical-parse-integer = { version = "0.8", default-features = false, features = ["format", "std"] }
-lexical-util = { version = "0.8", default-features = false, features = ["floats", "format", "integers", "parse", "parse-floats", "parse-integers", "std", "write", "write-floats", "write-integers"] }
+lexical-util = { version = "0.8", default-features = false, features = ["format", "parse-floats", "parse-integers", "std", "write-floats", "write-integers"] }
 lexical-write-float = { version = "0.8", default-features = false, features = ["format", "std"] }
 lexical-write-integer = { version = "0.8", default-features = false, features = ["format", "std"] }
-libc = { version = "0.2", features = ["extra_traits", "std"] }
+libc = { version = "0.2", features = ["extra_traits"] }
 libz-sys = { version = "1", default-features = false, features = ["libc"] }
 lock_api = { version = "0.4", default-features = false, features = ["arc_lock"] }
-log = { version = "0.4", default-features = false, features = ["kv_unstable", "std", "value-bag"] }
+log = { version = "0.4", default-features = false, features = ["kv_unstable", "std"] }
 madsim-tokio = { version = "0.2", default-features = false, features = ["fs", "io-util", "macros", "net", "process", "rt", "rt-multi-thread", "signal", "sync", "time", "tracing"] }
-<<<<<<< HEAD
-memchr = { version = "2", features = ["std"] }
-mime_guess = { version = "2", features = ["rev-mappings"] }
-minimal-lexical = { version = "0.2", default-features = false, features = ["std"] }
-multimap = { version = "0.8", features = ["serde", "serde_impl"] }
-nom = { version = "7", features = ["alloc", "std"] }
-num-bigint = { version = "0.4", features = ["std"] }
-num-integer = { version = "0.1", features = ["i128", "std"] }
-num-traits = { version = "0.2", features = ["i128", "libm", "std"] }
-=======
 memchr = { version = "2" }
 miniz_oxide = { version = "0.6", default-features = false, features = ["with-alloc"] }
 multimap = { version = "0.8" }
@@ -168,41 +158,40 @@
 num-bigint = { version = "0.4" }
 num-integer = { version = "0.1", features = ["i128"] }
 num-traits = { version = "0.2", features = ["i128", "libm"] }
->>>>>>> 261c9142
 parking_lot = { version = "0.12", features = ["arc_lock", "deadlock_detection"] }
-parking_lot_core = { version = "0.9", default-features = false, features = ["backtrace", "deadlock_detection", "petgraph", "thread-id"] }
-petgraph = { version = "0.6", features = ["graphmap", "matrix_graph", "stable_graph"] }
-phf = { version = "0.11", features = ["std", "uncased"] }
-phf_shared = { version = "0.11", features = ["std", "uncased"] }
-proc-macro2 = { version = "1", features = ["proc-macro", "span-locations"] }
-prometheus = { version = "0.13", features = ["libc", "process", "procfs", "protobuf"] }
-prost = { version = "0.11", features = ["no-recursion-limit", "prost-derive", "std"] }
-prost-types = { version = "0.11", features = ["std"] }
-rand = { version = "0.8", features = ["alloc", "getrandom", "libc", "rand_chacha", "small_rng", "std", "std_rng"] }
-rand_core = { version = "0.6", default-features = false, features = ["alloc", "getrandom", "std"] }
-regex = { version = "1", features = ["aho-corasick", "memchr", "perf", "perf-cache", "perf-dfa", "perf-inline", "perf-literal", "std", "unicode", "unicode-age", "unicode-bool", "unicode-case", "unicode-gencat", "unicode-perl", "unicode-script", "unicode-segment"] }
-regex-syntax = { version = "0.6", features = ["unicode", "unicode-age", "unicode-bool", "unicode-case", "unicode-gencat", "unicode-perl", "unicode-script", "unicode-segment"] }
-reqwest = { version = "0.11", features = ["__rustls", "__tls", "default-tls", "hyper-rustls", "hyper-tls", "json", "mime_guess", "multipart", "native-tls-crate", "rustls", "rustls-native-certs", "rustls-pemfile", "rustls-tls-native-roots", "serde_json", "stream", "tokio-native-tls", "tokio-rustls", "tokio-util"] }
-ring = { version = "0.16", features = ["alloc", "dev_urandom_fallback", "once_cell", "std"] }
-rustls = { version = "0.20", features = ["log", "logging", "tls12"] }
-scopeguard = { version = "1", features = ["use_std"] }
-serde = { version = "1", features = ["alloc", "derive", "rc", "serde_derive", "std"] }
+parking_lot_core = { version = "0.9", default-features = false, features = ["deadlock_detection"] }
+petgraph = { version = "0.6" }
+phf = { version = "0.11", features = ["uncased"] }
+phf_shared = { version = "0.11", features = ["uncased"] }
+proc-macro2 = { version = "1", features = ["span-locations"] }
+prometheus = { version = "0.13", features = ["process"] }
+prost = { version = "0.11", features = ["no-recursion-limit"] }
+prost-types = { version = "0.11" }
+rand = { version = "0.8", features = ["small_rng"] }
+rand_core = { version = "0.6", default-features = false, features = ["std"] }
+regex = { version = "1" }
+regex-syntax = { version = "0.6" }
+reqwest = { version = "0.11", features = ["json"] }
+ring = { version = "0.16", features = ["std"] }
+scopeguard = { version = "1" }
+serde = { version = "1", features = ["alloc", "derive", "rc"] }
 smallvec = { version = "1", default-features = false, features = ["serde", "union", "write"] }
 socket2 = { version = "0.4", default-features = false, features = ["all"] }
-stable_deref_trait = { version = "1", features = ["alloc", "std"] }
-strum = { version = "0.24", features = ["derive", "std", "strum_macros"] }
-syn = { version = "1", features = ["clone-impls", "derive", "extra-traits", "full", "parsing", "printing", "proc-macro", "quote", "visit", "visit-mut"] }
-time = { version = "0.3", features = ["alloc", "formatting", "itoa", "local-offset", "macros", "parsing", "serde", "std", "time-macros"] }
-tokio = { version = "1", features = ["bytes", "fs", "io-std", "io-util", "libc", "macros", "memchr", "mio", "net", "num_cpus", "parking_lot", "process", "rt", "rt-multi-thread", "signal", "signal-hook-registry", "socket2", "stats", "sync", "time", "tokio-macros", "tracing"] }
-tokio-stream = { version = "0.1", features = ["net", "time"] }
-tokio-util = { version = "0.7", features = ["codec", "io", "tracing"] }
-tonic = { version = "0.8", features = ["async-trait", "axum", "channel", "codegen", "flate2", "gzip", "h2", "hyper", "hyper-timeout", "prost", "prost-derive", "prost1", "rustls-pemfile", "tls", "tls-roots-common", "tls-webpki-roots", "tokio", "tokio-rustls", "tower", "tracing-futures", "transport", "webpki-roots"] }
-tower = { version = "0.4", features = ["__common", "balance", "buffer", "discover", "filter", "futures-core", "futures-util", "indexmap", "limit", "load", "load-shed", "log", "make", "pin-project", "pin-project-lite", "rand", "ready-cache", "retry", "slab", "timeout", "tokio", "tokio-util", "tracing", "util"] }
-tower-http = { version = "0.3", features = ["add-extension", "cors", "map-response-body", "tower", "util"] }
-tracing = { version = "0.1", features = ["attributes", "log", "release_max_level_trace", "std", "tracing-attributes"] }
-tracing-core = { version = "0.1", features = ["once_cell", "std"] }
-tracing-subscriber = { version = "0.3", features = ["alloc", "ansi", "env-filter", "fmt", "local-time", "matchers", "nu-ansi-term", "once_cell", "parking_lot", "regex", "registry", "sharded-slab", "smallvec", "std", "thread_local", "time", "tracing", "tracing-log"] }
+stable_deref_trait = { version = "1" }
+strum = { version = "0.24", features = ["derive"] }
+syn = { version = "1", features = ["extra-traits", "full", "visit", "visit-mut"] }
+time = { version = "0.3", features = ["formatting", "local-offset", "macros", "parsing"] }
+tokio = { version = "1", features = ["fs", "io-std", "io-util", "macros", "net", "parking_lot", "process", "rt-multi-thread", "signal", "stats", "sync", "time", "tracing"] }
+tokio-stream = { version = "0.1", features = ["net"] }
+tokio-util = { version = "0.7", features = ["codec", "io"] }
+tonic = { version = "0.8", features = ["gzip", "tls-webpki-roots"] }
+tonic-build = { version = "0.8" }
+tower = { version = "0.4", features = ["balance", "buffer", "filter", "limit", "load-shed", "retry", "timeout", "util"] }
+tower-http = { version = "0.3", features = ["add-extension", "cors", "map-response-body", "util"] }
+tracing = { version = "0.1", features = ["log", "release_max_level_trace"] }
+tracing-core = { version = "0.1" }
+tracing-subscriber = { version = "0.3", features = ["env-filter", "local-time", "parking_lot"] }
 url = { version = "2", features = ["serde"] }
-uuid = { version = "1", features = ["fast-rng", "getrandom", "rand", "rng", "serde", "std", "v4"] }
+uuid = { version = "1", features = ["fast-rng", "serde", "v4"] }
 
 ### END HAKARI SECTION
--- conflicted
+++ resolved
@@ -134,10 +134,7 @@
     payload: UploadTaskPayload,
     task_info: UploadTaskInfo,
     compactor_context: CompactorContext,
-<<<<<<< HEAD
     filter_key_extractor_manager: FilterKeyExtractorManager,
-=======
->>>>>>> b37a19cc
     sstable_object_id_manager: Arc<SstableObjectIdManager>,
 ) -> HummockResult<Vec<LocalSstableInfo>> {
     for epoch in &task_info.epochs {
@@ -165,10 +162,7 @@
         hummock_event_rx: mpsc::UnboundedReceiver<HummockEvent>,
         pinned_version: PinnedVersion,
         compactor_context: CompactorContext,
-<<<<<<< HEAD
         filter_key_extractor_manager: FilterKeyExtractorManager,
-=======
->>>>>>> b37a19cc
         sstable_object_id_manager: Arc<SstableObjectIdManager>,
         state_store_metrics: Arc<HummockStateStoreMetrics>,
         cache_refill_config: CacheRefillConfig,

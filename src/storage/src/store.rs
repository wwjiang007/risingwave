--- conflicted
+++ resolved
@@ -256,11 +256,7 @@
     /// Updates the monotonically increasing write epoch to `new_epoch`.
     /// All writes after this function is called will be tagged with `new_epoch`. In other words,
     /// the previous write epoch is sealed.
-<<<<<<< HEAD
-    fn seal_current_epoch(&mut self, next_epoch: u64, is_checkpoint: bool);
-=======
     fn seal_current_epoch(&mut self, next_epoch: u64, opts: SealCurrentEpochOptions);
->>>>>>> 94c4c911
 
     /// Check existence of a given `key_range`.
     /// It is better to provide `prefix_hint` in `read_options`, which will be used
@@ -512,6 +508,7 @@
 #[derive(Clone, Debug)]
 pub struct SealCurrentEpochOptions {
     pub table_watermarks: Option<(WatermarkDirection, Vec<VnodeWatermark>)>,
+    pub is_checkpoint: bool,
 }
 
 impl From<SealCurrentEpochOptions> for TracedSealCurrentEpochOptions {
@@ -526,6 +523,7 @@
                         .collect(),
                 )
             }),
+            is_checkpoint: value.is_checkpoint,
         }
     }
 }
@@ -550,24 +548,35 @@
                         .collect(),
                 )
             }),
+            is_checkpoint: value.is_checkpoint,
         }
     }
 }
 
 impl SealCurrentEpochOptions {
-    pub fn new(watermarks: Vec<VnodeWatermark>, direction: WatermarkDirection) -> Self {
+    pub fn new(
+        watermarks: Vec<VnodeWatermark>,
+        direction: WatermarkDirection,
+        is_checkpoint: bool,
+    ) -> Self {
         Self {
             table_watermarks: Some((direction, watermarks)),
-        }
-    }
-
-    pub fn no_watermark() -> Self {
+            is_checkpoint,
+        }
+    }
+
+    pub fn no_watermark(is_checkpoint: bool) -> Self {
         Self {
             table_watermarks: None,
+            is_checkpoint,
         }
     }
 
     pub fn for_test() -> Self {
-        Self::no_watermark()
+        Self::no_watermark(true)
+    }
+
+    pub fn for_test_non_checkpoint() -> Self {
+        Self::no_watermark(false)
     }
 }
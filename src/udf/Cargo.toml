[package]
name = "risingwave_udf"
version = "0.1.0"
edition = "2021"
# See more keys and their definitions at https://doc.rust-lang.org/cargo/reference/manifest.html

[package.metadata.cargo-machete]
ignored = ["workspace-hack"]

[package.metadata.cargo-udeps.ignore]
normal = ["workspace-hack"]

[dependencies]
<<<<<<< HEAD
arrow-array = "36"
arrow-flight = "36"
arrow-ipc = "36"
arrow-schema = "36"
arrow-select = "36"
base64 = "0.21"
bytes = "1.4"
futures-util = "0.3.25"
itertools = "0.10"
risingwave_object_store = { path = "../object_store" }
thiserror = "1"
tokio = { version = "0.2", package = "madsim-tokio", features = [
    "rt",
    "macros",
] }
tonic = { version = "0.2", package = "madsim-tonic" }
tracing = "0.1"
wasmtime = { version = "10", features = ["component-model"] }
wasmtime-wasi = { version = "10" }
=======
arrow-array = "44"
arrow-flight = "44"
arrow-schema = "44"
arrow-select = "44"
futures-util = "0.3.25"
static_assertions = "1"
thiserror = "1"
tokio = { version = "0.2", package = "madsim-tokio", features = ["rt", "macros"] }
tonic = { workspace = true }
>>>>>>> 2637dbde
<|MERGE_RESOLUTION|>--- conflicted
+++ resolved
@@ -11,34 +11,20 @@
 normal = ["workspace-hack"]
 
 [dependencies]
-<<<<<<< HEAD
-arrow-array = "36"
-arrow-flight = "36"
-arrow-ipc = "36"
-arrow-schema = "36"
-arrow-select = "36"
+arrow-array = "44"
+arrow-flight = "44"
+arrow-ipc = "44"
+arrow-schema = "44"
+arrow-select = "44"
 base64 = "0.21"
 bytes = "1.4"
 futures-util = "0.3.25"
 itertools = "0.10"
-risingwave_object_store = { path = "../object_store" }
-thiserror = "1"
-tokio = { version = "0.2", package = "madsim-tokio", features = [
-    "rt",
-    "macros",
-] }
-tonic = { version = "0.2", package = "madsim-tonic" }
-tracing = "0.1"
-wasmtime = { version = "10", features = ["component-model"] }
-wasmtime-wasi = { version = "10" }
-=======
-arrow-array = "44"
-arrow-flight = "44"
-arrow-schema = "44"
-arrow-select = "44"
-futures-util = "0.3.25"
+risingwave_object_store = { workspace = true }
 static_assertions = "1"
 thiserror = "1"
 tokio = { version = "0.2", package = "madsim-tokio", features = ["rt", "macros"] }
 tonic = { workspace = true }
->>>>>>> 2637dbde
+tracing = "0.1"
+wasmtime = { version = "10", features = ["component-model"] }
+wasmtime-wasi = { version = "10" }
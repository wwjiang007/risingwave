--- conflicted
+++ resolved
@@ -148,23 +148,13 @@
         }
     }
 
-<<<<<<< HEAD
-    pub async fn init(opts: &FrontendOpts) -> Result<(Self, Vec<JoinHandle<()>>, Vec<Sender<()>>)> {
-        let config = load_config(&opts.config_path);
-        tracing::info!(
-            "Starting frontend node with\nfrontend config {:?}",
-            config.server
-=======
-    pub async fn init(
-        opts: FrontendOpts,
-    ) -> Result<(Self, JoinHandle<()>, JoinHandle<()>, Sender<()>)> {
+    pub async fn init(opts: FrontendOpts) -> Result<(Self, Vec<JoinHandle<()>>, Vec<Sender<()>>)> {
         let config = load_config(&opts.config_path, Some(opts.override_opts));
         info!("Starting frontend node");
         info!("> config: {:?}", config);
         info!(
             "> debug assertions: {}",
             if cfg!(debug_assertions) { "on" } else { "off" }
->>>>>>> 00451dc6
         );
         info!("> version: {} ({})", RW_VERSION, GIT_SHA);
 
@@ -649,14 +639,8 @@
 }
 
 impl SessionManagerImpl {
-<<<<<<< HEAD
-    pub async fn new(opts: &FrontendOpts) -> Result<Self> {
+    pub async fn new(opts: FrontendOpts) -> Result<Self> {
         let (env, join_handles, shutdown_senders) = FrontendEnv::init(opts).await?;
-=======
-    pub async fn new(opts: FrontendOpts) -> Result<Self> {
-        let (env, join_handle, heartbeat_join_handle, heartbeat_shutdown_sender) =
-            FrontendEnv::init(opts).await?;
->>>>>>> 00451dc6
         Ok(Self {
             env,
             _join_handles: join_handles,
